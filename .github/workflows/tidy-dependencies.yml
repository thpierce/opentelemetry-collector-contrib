--- conflicted
+++ resolved
@@ -21,11 +21,7 @@
           ref: ${{ github.head_ref }}
       - uses: actions/setup-go@v5
         with:
-<<<<<<< HEAD
-          go-version: "1.22.5"
-=======
           go-version: "1.22.8"
->>>>>>> a4900832
           cache: false
       - name: Cache Go
         id: go-cache
