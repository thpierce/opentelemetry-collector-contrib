name: prometheus-compliance-tests
on:
  push:
    branches:
      - main
      - 'aws-cwa-*'
    tags:
      - 'v[0-9]+.[0-9]+.[0-9]+*'
  pull_request:

# Do not cancel this workflow on main. See https://github.com/open-telemetry/opentelemetry-collector-contrib/pull/16616
concurrency:
  group: ${{ github.workflow }}-${{ github.head_ref || github.run_id }}
  cancel-in-progress: true

env:
  # Make sure to exit early if cache segment download times out after 2 minutes.
  # We limit cache download as a whole to 5 minutes.
  SEGMENT_DOWNLOAD_TIMEOUT_MINS: 2

jobs:
  prometheus-compliance-tests:
    runs-on: ubuntu-latest
    if: ${{ github.actor != 'dependabot[bot]' }}
    steps:
      - uses: actions/checkout@v4
        with:
          path: opentelemetry-collector-contrib
      - uses: actions/setup-go@v4
        with:
<<<<<<< HEAD
          go-version: ~1.20.8
=======
          go-version: ~1.20.11
>>>>>>> 592374af
          cache: false
      - name: Cache Go
        id: go-cache
        timeout-minutes: 5
        uses: actions/cache@v3
        with:
          path: |
            ~/go/bin
            ~/go/pkg/mod
            ~/.cache/go-build
          key: prometheus-${{ runner.os }}-go-${{ hashFiles('**/go.mod', '**/go.sum') }}
      - run: make otelcontribcol
        working-directory: opentelemetry-collector-contrib
      - name: Checkout compliance repo
        uses: actions/checkout@v4
        with:
          repository: prometheus/compliance
          path: compliance
      - name: Copy binary to compliance directory
        # The required name of the downloaded artifact is `otelcol_0.42.0_linux_amd64`, so we place the collector contrib artifact under the same name in the bin folder to run.
        # Source: https://github.com/prometheus/compliance/blob/12cbdf92abf7737531871ab7620a2de965fc5382/remote_write_sender/targets/otel.go#L8
        run: mkdir compliance/remote_write_sender/bin && cp opentelemetry-collector-contrib/bin/otelcontribcol_linux_amd64 compliance/remote_write_sender/bin/otelcol_0.42.0_linux_amd64
      - name: Run compliance tests
        run: go test -v --tags=compliance -run "TestRemoteWrite/otel/.+" ./ |& tee ./test-report.txt
        working-directory: compliance/remote_write_sender<|MERGE_RESOLUTION|>--- conflicted
+++ resolved
@@ -1,9 +1,7 @@
 name: prometheus-compliance-tests
 on:
   push:
-    branches:
-      - main
-      - 'aws-cwa-*'
+    branches: [ main ]
     tags:
       - 'v[0-9]+.[0-9]+.[0-9]+*'
   pull_request:
@@ -28,11 +26,7 @@
           path: opentelemetry-collector-contrib
       - uses: actions/setup-go@v4
         with:
-<<<<<<< HEAD
-          go-version: ~1.20.8
-=======
           go-version: ~1.20.11
->>>>>>> 592374af
           cache: false
       - name: Cache Go
         id: go-cache
