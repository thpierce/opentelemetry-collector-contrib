name: "CodeQL Analysis"

on:
  push:
    branches: [main]
    paths-ignore:
      - "**/README.md"

jobs:
  CodeQL-Build:
    runs-on: macos-latest
    if: ${{ github.actor != 'dependabot[bot]' }}
    env:
      # Force CodeQL to run the extraction on the files compiled by our custom
      # build command, as opposed to letting the autobuilder figure it out.
      # See: https://github.com/github/codeql-action/issues/1101#issuecomment-1157729589
      CODEQL_EXTRACTOR_GO_BUILD_TRACING: "on"

    steps:
      - uses: actions/checkout@v4
      - uses: actions/setup-go@v5
        with:
<<<<<<< HEAD
          go-version: "1.22.5"
=======
          go-version: "1.22.8"
>>>>>>> a4900832
          cache: false

      # Initializes the CodeQL tools for scanning.
      - name: Initialize CodeQL
        uses: github/codeql-action/init@v3
        with:
          languages: go

      - name: Build Artifact
        run: |
          make genotelcontribcol
          make otelcontribcol

      - name: Perform CodeQL Analysis
        uses: github/codeql-action/analyze@v3
        timeout-minutes: 60<|MERGE_RESOLUTION|>--- conflicted
+++ resolved
@@ -20,11 +20,7 @@
       - uses: actions/checkout@v4
       - uses: actions/setup-go@v5
         with:
-<<<<<<< HEAD
-          go-version: "1.22.5"
-=======
           go-version: "1.22.8"
->>>>>>> a4900832
           cache: false
 
       # Initializes the CodeQL tools for scanning.
