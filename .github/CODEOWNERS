# Code generated by githubgen. DO NOT EDIT.
#####################################################
#
# List of codeowners for OpenTelemetry Collector Contrib
#
#####################################################
#
# Learn about membership in OpenTelemetry community:
# https://github.com/open-telemetry/community/blob/main/community-membership.md
#
#
# Learn about CODEOWNERS file format:
# https://help.github.com/en/articles/about-code-owners
#

* @open-telemetry/collector-contrib-approvers

cmd/githubgen/                                                      @open-telemetry/collector-contrib-approvers @atoulme
cmd/opampsupervisor/                                                @open-telemetry/collector-contrib-approvers @evan-bradley @atoulme @tigrannajaryan
cmd/otelcontribcol/                                                 @open-telemetry/collector-contrib-approvers
cmd/oteltestbedcol/                                                 @open-telemetry/collector-contrib-approvers
cmd/telemetrygen/                                                   @open-telemetry/collector-contrib-approvers @mx-psi @codeboten

confmap/provider/s3provider/                                        @open-telemetry/collector-contrib-approvers @Aneurysm9
confmap/provider/secretsmanagerprovider/                            @open-telemetry/collector-contrib-approvers @driverpt @atoulme

connector/countconnector/                                           @open-telemetry/collector-contrib-approvers @djaglowski @jpkrohling
connector/datadogconnector/                                         @open-telemetry/collector-contrib-approvers @mx-psi @dineshg13 @ankitpatel96
connector/exceptionsconnector/                                      @open-telemetry/collector-contrib-approvers @jpkrohling @marctc
connector/failoverconnector/                                        @open-telemetry/collector-contrib-approvers @akats7 @djaglowski @fatsheep9146
connector/grafanacloudconnector/                                    @open-telemetry/collector-contrib-approvers @jpkrohling @rlankfo @jcreixell
connector/roundrobinconnector/                                      @open-telemetry/collector-contrib-approvers @bogdandrutu
connector/routingconnector/                                         @open-telemetry/collector-contrib-approvers @jpkrohling @mwear
connector/servicegraphconnector/                                    @open-telemetry/collector-contrib-approvers @jpkrohling @mapno
connector/spanmetricsconnector/                                     @open-telemetry/collector-contrib-approvers @portertech @Frapschen

examples/demo/                                                      @open-telemetry/collector-contrib-approvers @open-telemetry/collector-approvers

exporter/alertmanagerexporter/                                      @open-telemetry/collector-contrib-approvers @jpkrohling @sokoide @mcube8
exporter/alibabacloudlogserviceexporter/                            @open-telemetry/collector-contrib-approvers @shabicheng @kongluoxing @qiansheng91
exporter/awscloudwatchlogsexporter/                                 @open-telemetry/collector-contrib-approvers @boostchicken @bryan-aguilar @rapphil
exporter/awsemfexporter/                                            @open-telemetry/collector-contrib-approvers @Aneurysm9 @shaochengwang @mxiamxia @bryan-aguilar
exporter/awskinesisexporter/                                        @open-telemetry/collector-contrib-approvers @Aneurysm9 @MovieStoreGuy
exporter/awss3exporter/                                             @open-telemetry/collector-contrib-approvers @atoulme @pdelewski
exporter/awsxrayexporter/                                           @open-telemetry/collector-contrib-approvers @wangzlei @srprash
exporter/azuredataexplorerexporter/                                 @open-telemetry/collector-contrib-approvers @asaharn @ag-ramachandran
exporter/azuremonitorexporter/                                      @open-telemetry/collector-contrib-approvers @pcwiese
exporter/carbonexporter/                                            @open-telemetry/collector-contrib-approvers @aboguszewski-sumo
exporter/cassandraexporter/                                         @open-telemetry/collector-contrib-approvers @atoulme @emreyalvac
exporter/clickhouseexporter/                                        @open-telemetry/collector-contrib-approvers @hanjm @dmitryax @Frapschen @SpencerTorres
exporter/coralogixexporter/                                         @open-telemetry/collector-contrib-approvers @povilasv @matej-g
exporter/datadogexporter/                                           @open-telemetry/collector-contrib-approvers @mx-psi @dineshg13 @liustanley @songy23 @mackjmr @ankitpatel96
exporter/datasetexporter/                                           @open-telemetry/collector-contrib-approvers @atoulme @martin-majlis-s1 @zdaratom-s1 @tomaz-s1
exporter/elasticsearchexporter/                                     @open-telemetry/collector-contrib-approvers @JaredTan95 @ycombinator @carsonip
exporter/fileexporter/                                              @open-telemetry/collector-contrib-approvers @atingchen
exporter/googlecloudexporter/                                       @open-telemetry/collector-contrib-approvers @aabmass @dashpole @jsuereth @punya @damemi @psx95
exporter/googlecloudpubsubexporter/                                 @open-telemetry/collector-contrib-approvers @alexvanboxel
exporter/googlemanagedprometheusexporter/                           @open-telemetry/collector-contrib-approvers @aabmass @dashpole @jsuereth @punya @damemi @psx95
exporter/honeycombmarkerexporter/                                   @open-telemetry/collector-contrib-approvers @TylerHelmuth @fchikwekwe
exporter/influxdbexporter/                                          @open-telemetry/collector-contrib-approvers @jacobmarble
exporter/instanaexporter/                                           @open-telemetry/collector-contrib-approvers @jpkrohling @hickeyma
exporter/kafkaexporter/                                             @open-telemetry/collector-contrib-approvers @pavolloffay @MovieStoreGuy
exporter/kineticaexporter/                                          @open-telemetry/collector-contrib-approvers @am-kinetica @TylerHelmuth
exporter/loadbalancingexporter/                                     @open-telemetry/collector-contrib-approvers @jpkrohling
exporter/logicmonitorexporter/                                      @open-telemetry/collector-contrib-approvers @bogdandrutu @khyatigandhi6 @avadhut123pisal
exporter/logzioexporter/                                            @open-telemetry/collector-contrib-approvers @yotamloe
exporter/lokiexporter/                                              @open-telemetry/collector-contrib-approvers @gramidt @gouthamve @jpkrohling @mar4uk
exporter/mezmoexporter/                                             @open-telemetry/collector-contrib-approvers @dashpole @billmeyer @gjanco
exporter/opencensusexporter/                                        @open-telemetry/collector-contrib-approvers @open-telemetry/collector-approvers
exporter/opensearchexporter/                                        @open-telemetry/collector-contrib-approvers @Aneurysm9 @MitchellGale @MaxKsyunz @YANG-DB
exporter/otelarrowexporter/                                         @open-telemetry/collector-contrib-approvers @jmacd @moh-osman3 @codeboten
exporter/prometheusexporter/                                        @open-telemetry/collector-contrib-approvers @Aneurysm9
exporter/prometheusremotewriteexporter/                             @open-telemetry/collector-contrib-approvers @Aneurysm9 @rapphil
exporter/pulsarexporter/                                            @open-telemetry/collector-contrib-approvers @dmitryax @dao-jun
exporter/rabbitmqexporter/                                          @open-telemetry/collector-contrib-approvers @swar8080 @atoulme
exporter/sapmexporter/                                              @open-telemetry/collector-contrib-approvers @dmitryax @atoulme
exporter/sentryexporter/                                            @open-telemetry/collector-contrib-approvers @AbhiPrasad
exporter/signalfxexporter/                                          @open-telemetry/collector-contrib-approvers @dmitryax @crobert-1
exporter/splunkhecexporter/                                         @open-telemetry/collector-contrib-approvers @atoulme @dmitryax
exporter/sumologicexporter/                                         @open-telemetry/collector-contrib-approvers @aboguszewski-sumo @kkujawa-sumo @mat-rumian @rnishtala-sumo @sumo-drosiek @swiatekm-sumo
exporter/syslogexporter/                                            @open-telemetry/collector-contrib-approvers @kkujawa-sumo @rnishtala-sumo @andrzej-stencel
exporter/tencentcloudlogserviceexporter/                            @open-telemetry/collector-contrib-approvers @wgliang @yiyang5055
exporter/zipkinexporter/                                            @open-telemetry/collector-contrib-approvers @MovieStoreGuy @andrzej-stencel @crobert-1

<<<<<<< HEAD
extension/asapauthextension/                                            @open-telemetry/collector-contrib-approvers @jamesmoessis @MovieStoreGuy
extension/awsmiddleware/                                 				@open-telemetry/collector-contrib-approvers @jefchien
extension/awsproxy/                                                     @open-telemetry/collector-contrib-approvers @Aneurysm9 @mxiamxia
extension/basicauthextension/                                           @open-telemetry/collector-contrib-approvers @jpkrohling @svrakitin @frzifus
extension/bearertokenauthextension/                                     @open-telemetry/collector-contrib-approvers @jpkrohling @frzifus
extension/encoding/                                                     @open-telemetry/collector-contrib-approvers @atoulme @dao-jun @dmitryax @MovieStoreGuy @VihasMakwana
extension/encoding/jaegerencodingextension/                             @open-telemetry/collector-contrib-approvers @MovieStoreGuy @atoulme
extension/encoding/jsonlogencodingextension/                            @open-telemetry/collector-contrib-approvers @VihasMakwana @atoulme
extension/encoding/otlpencodingextension/                               @open-telemetry/collector-contrib-approvers @dao-jun @VihasMakwana
extension/encoding/textencodingextension/                               @open-telemetry/collector-contrib-approvers @MovieStoreGuy @atoulme
extension/encoding/zipkinencodingextension/                             @open-telemetry/collector-contrib-approvers @MovieStoreGuy @dao-jun
extension/headerssetterextension/                                       @open-telemetry/collector-contrib-approvers @jpkrohling
extension/healthcheckextension/                                         @open-telemetry/collector-contrib-approvers @jpkrohling
extension/jaegerremotesampling/                                         @open-telemetry/collector-contrib-approvers @jpkrohling @frzifus
extension/oauth2clientauthextension/                                    @open-telemetry/collector-contrib-approvers @pavankrish123 @jpkrohling
extension/observer/                                                     @open-telemetry/collector-contrib-approvers @dmitryax @rmfitzpatrick
extension/observer/dockerobserver/                                      @open-telemetry/collector-contrib-approvers @MovieStoreGuy
extension/observer/ecsobserver/                                         @open-telemetry/collector-contrib-approvers @dmitryax @rmfitzpatrick
extension/observer/ecstaskobserver/                                     @open-telemetry/collector-contrib-approvers @rmfitzpatrick
extension/observer/hostobserver/                                        @open-telemetry/collector-contrib-approvers @MovieStoreGuy
extension/observer/k8sobserver/                                         @open-telemetry/collector-contrib-approvers @rmfitzpatrick @dmitryax
extension/oidcauthextension/                                            @open-telemetry/collector-contrib-approvers @jpkrohling
extension/opampextension/                                               @open-telemetry/collector-contrib-approvers @portertech @evan-bradley @tigrannajaryan
extension/pprofextension/                                               @open-telemetry/collector-contrib-approvers @MovieStoreGuy
extension/remotetapextension/                                           @open-telemetry/collector-contrib-approvers @atoulme
extension/sigv4authextension/                                           @open-telemetry/collector-contrib-approvers @Aneurysm9 @erichsueh3
extension/storage/                                                      @open-telemetry/collector-contrib-approvers @dmitryax @atoulme @djaglowski
extension/storage/dbstorage/                                            @open-telemetry/collector-contrib-approvers @dmitryax @atoulme
extension/storage/filestorage/                                          @open-telemetry/collector-contrib-approvers @djaglowski
extension/ackextension/                                  @open-telemetry/collector-contrib-approvers @zpzhuSplunk @splunkericl
extension/asapauthextension/                             @open-telemetry/collector-contrib-approvers @jamesmoessis @MovieStoreGuy
extension/awsproxy/                                      @open-telemetry/collector-contrib-approvers @Aneurysm9 @mxiamxia
extension/basicauthextension/                            @open-telemetry/collector-contrib-approvers @jpkrohling @frzifus
extension/bearertokenauthextension/                      @open-telemetry/collector-contrib-approvers @jpkrohling @frzifus
extension/encoding/                                      @open-telemetry/collector-contrib-approvers @atoulme @dao-jun @dmitryax @MovieStoreGuy @VihasMakwana
extension/encoding/avrologencodingextension/             @open-telemetry/collector-contrib-approvers @thmshmm
extension/encoding/jaegerencodingextension/              @open-telemetry/collector-contrib-approvers @MovieStoreGuy @atoulme
extension/encoding/jsonlogencodingextension/             @open-telemetry/collector-contrib-approvers @VihasMakwana @atoulme
extension/encoding/otlpencodingextension/                @open-telemetry/collector-contrib-approvers @dao-jun @VihasMakwana
extension/encoding/textencodingextension/                @open-telemetry/collector-contrib-approvers @MovieStoreGuy @atoulme
extension/encoding/zipkinencodingextension/              @open-telemetry/collector-contrib-approvers @MovieStoreGuy @dao-jun
extension/googleclientauthextension/                     @open-telemetry/collector-contrib-approvers @dashpole @damemi @aabmass @jsuereth @punya @psx95
extension/headerssetterextension/                        @open-telemetry/collector-contrib-approvers @jpkrohling
extension/healthcheckextension/                          @open-telemetry/collector-contrib-approvers @jpkrohling
extension/httpforwarderextension/                        @open-telemetry/collector-contrib-approvers @atoulme @rmfitzpatrick
extension/jaegerremotesampling/                          @open-telemetry/collector-contrib-approvers @yurishkuro @frzifus
extension/oauth2clientauthextension/                     @open-telemetry/collector-contrib-approvers @pavankrish123 @jpkrohling
extension/observer/                                      @open-telemetry/collector-contrib-approvers @dmitryax @rmfitzpatrick
extension/observer/dockerobserver/                       @open-telemetry/collector-contrib-approvers @MovieStoreGuy
extension/observer/ecsobserver/                          @open-telemetry/collector-contrib-approvers @dmitryax @rmfitzpatrick
extension/observer/ecstaskobserver/                      @open-telemetry/collector-contrib-approvers @rmfitzpatrick
extension/observer/hostobserver/                         @open-telemetry/collector-contrib-approvers @MovieStoreGuy
extension/observer/k8sobserver/                          @open-telemetry/collector-contrib-approvers @rmfitzpatrick @dmitryax
extension/oidcauthextension/                             @open-telemetry/collector-contrib-approvers @jpkrohling
extension/opampextension/                                @open-telemetry/collector-contrib-approvers @portertech @evan-bradley @tigrannajaryan
extension/pprofextension/                                @open-telemetry/collector-contrib-approvers @MovieStoreGuy
extension/remotetapextension/                            @open-telemetry/collector-contrib-approvers @atoulme
extension/sigv4authextension/                            @open-telemetry/collector-contrib-approvers @Aneurysm9 @erichsueh3
extension/solarwindsapmsettingsextension/                @open-telemetry/collector-contrib-approvers @jerrytfleung @cheempz
extension/storage/                                       @open-telemetry/collector-contrib-approvers @dmitryax @atoulme @djaglowski
extension/storage/dbstorage/                             @open-telemetry/collector-contrib-approvers @dmitryax @atoulme
extension/storage/filestorage/                           @open-telemetry/collector-contrib-approvers @djaglowski
extension/sumologicextension/                            @open-telemetry/collector-contrib-approvers @astencel-sumo @sumo-drosiek @swiatekm-sumo
=======
extension/ackextension/                                             @open-telemetry/collector-contrib-approvers @zpzhuSplunk @splunkericl
extension/asapauthextension/                                        @open-telemetry/collector-contrib-approvers @jamesmoessis @MovieStoreGuy
extension/awsproxy/                                                 @open-telemetry/collector-contrib-approvers @Aneurysm9 @mxiamxia
extension/basicauthextension/                                       @open-telemetry/collector-contrib-approvers @jpkrohling @frzifus
extension/bearertokenauthextension/                                 @open-telemetry/collector-contrib-approvers @jpkrohling @frzifus
extension/encoding/                                                 @open-telemetry/collector-contrib-approvers @atoulme @dao-jun @dmitryax @MovieStoreGuy @VihasMakwana
extension/encoding/avrologencodingextension/                        @open-telemetry/collector-contrib-approvers @thmshmm
extension/encoding/jaegerencodingextension/                         @open-telemetry/collector-contrib-approvers @MovieStoreGuy @atoulme
extension/encoding/jsonlogencodingextension/                        @open-telemetry/collector-contrib-approvers @VihasMakwana @atoulme
extension/encoding/otlpencodingextension/                           @open-telemetry/collector-contrib-approvers @dao-jun @VihasMakwana
extension/encoding/textencodingextension/                           @open-telemetry/collector-contrib-approvers @MovieStoreGuy @atoulme
extension/encoding/zipkinencodingextension/                         @open-telemetry/collector-contrib-approvers @MovieStoreGuy @dao-jun
extension/googleclientauthextension/                                @open-telemetry/collector-contrib-approvers @dashpole @damemi @aabmass @jsuereth @punya @psx95
extension/headerssetterextension/                                   @open-telemetry/collector-contrib-approvers @jpkrohling
extension/healthcheckextension/                                     @open-telemetry/collector-contrib-approvers @jpkrohling
extension/healthcheckv2extension/                                   @open-telemetry/collector-contrib-approvers @jpkrohling @mwear
extension/httpforwarderextension/                                   @open-telemetry/collector-contrib-approvers @atoulme @rmfitzpatrick
extension/jaegerremotesampling/                                     @open-telemetry/collector-contrib-approvers @yurishkuro @frzifus
extension/oauth2clientauthextension/                                @open-telemetry/collector-contrib-approvers @pavankrish123 @jpkrohling
extension/observer/                                                 @open-telemetry/collector-contrib-approvers @dmitryax @rmfitzpatrick
extension/observer/dockerobserver/                                  @open-telemetry/collector-contrib-approvers @MovieStoreGuy
extension/observer/ecsobserver/                                     @open-telemetry/collector-contrib-approvers @dmitryax @rmfitzpatrick
extension/observer/ecstaskobserver/                                 @open-telemetry/collector-contrib-approvers @rmfitzpatrick
extension/observer/hostobserver/                                    @open-telemetry/collector-contrib-approvers @MovieStoreGuy
extension/observer/k8sobserver/                                     @open-telemetry/collector-contrib-approvers @rmfitzpatrick @dmitryax
extension/oidcauthextension/                                        @open-telemetry/collector-contrib-approvers @jpkrohling
extension/opampcustommessages/                                      @open-telemetry/collector-contrib-approvers @BinaryFissionGames @evan-bradley
extension/opampextension/                                           @open-telemetry/collector-contrib-approvers @portertech @evan-bradley @tigrannajaryan
extension/pprofextension/                                           @open-telemetry/collector-contrib-approvers @MovieStoreGuy
extension/remotetapextension/                                       @open-telemetry/collector-contrib-approvers @atoulme
extension/sigv4authextension/                                       @open-telemetry/collector-contrib-approvers @Aneurysm9 @erichsueh3
extension/solarwindsapmsettingsextension/                           @open-telemetry/collector-contrib-approvers @jerrytfleung @cheempz
extension/storage/                                                  @open-telemetry/collector-contrib-approvers @dmitryax @atoulme @djaglowski
extension/storage/dbstorage/                                        @open-telemetry/collector-contrib-approvers @dmitryax @atoulme
extension/storage/filestorage/                                      @open-telemetry/collector-contrib-approvers @djaglowski
extension/sumologicextension/                                       @open-telemetry/collector-contrib-approvers @aboguszewski-sumo @kkujawa-sumo @mat-rumian @rnishtala-sumo @sumo-drosiek @swiatekm-sumo
>>>>>>> 6dd3baea

internal/aws/                                                       @open-telemetry/collector-contrib-approvers @Aneurysm9 @mxiamxia
internal/collectd/                                                  @open-telemetry/collector-contrib-approvers @atoulme
internal/coreinternal/                                              @open-telemetry/collector-contrib-approvers @open-telemetry/collector-approvers
internal/docker/                                                    @open-telemetry/collector-contrib-approvers @rmfitzpatrick @jamesmoessis
internal/exp/metrics/                                               @open-telemetry/collector-contrib-approvers @sh0rez @RichieSams
internal/filter/                                                    @open-telemetry/collector-contrib-approvers @open-telemetry/collector-approvers
internal/k8sconfig/                                                 @open-telemetry/collector-contrib-approvers @dmitryax
internal/k8stest/                                                   @open-telemetry/collector-contrib-approvers @crobert-1
internal/kafka/                                                     @open-telemetry/collector-contrib-approvers @pavolloffay @MovieStoreGuy
internal/kubelet/                                                   @open-telemetry/collector-contrib-approvers @dmitryax
internal/metadataproviders/                                         @open-telemetry/collector-contrib-approvers @Aneurysm9 @dashpole
internal/pdatautil/                                                 @open-telemetry/collector-contrib-approvers @djaglowski
internal/sharedcomponent/                                           @open-telemetry/collector-contrib-approvers @open-telemetry/collector-approvers
internal/splunk/                                                    @open-telemetry/collector-contrib-approvers @dmitryax
internal/sqlquery/                                                  @open-telemetry/collector-contrib-approvers @crobert-1 @dmitryax
internal/tools/                                                     @open-telemetry/collector-contrib-approvers

<<<<<<< HEAD
override/aws/                                            				@open-telemetry/collector-contrib-approvers @sethAmazon

pkg/batchperresourceattr/                                               @open-telemetry/collector-contrib-approvers @atoulme @dmitryax
pkg/batchpersignal/                                                     @open-telemetry/collector-contrib-approvers @jpkrohling
pkg/experimentalmetricmetadata/                                         @open-telemetry/collector-contrib-approvers @rmfitzpatrick
pkg/golden/                                                             @open-telemetry/collector-contrib-approvers @djaglowski @atoulme
pkg/ottl/                                                               @open-telemetry/collector-contrib-approvers @TylerHelmuth @kentquirk @bogdandrutu @evan-bradley
pkg/pdatatest/                                                          @open-telemetry/collector-contrib-approvers @djaglowski @fatsheep9146
pkg/pdatautil/                                                          @open-telemetry/collector-contrib-approvers @dmitryax
pkg/resourcetotelemetry/                                                @open-telemetry/collector-contrib-approvers @mx-psi
pkg/stanza/                                                             @open-telemetry/collector-contrib-approvers @djaglowski
pkg/translator/azure/                                                   @open-telemetry/collector-contrib-approvers @open-telemetry/collector-approvers @atoulme @cparkins
pkg/translator/jaeger/                                                  @open-telemetry/collector-contrib-approvers @open-telemetry/collector-approvers @frzifus
pkg/translator/loki/                                                    @open-telemetry/collector-contrib-approvers @gouthamve @jpkrohling @mar4uk
pkg/translator/opencensus/                                              @open-telemetry/collector-contrib-approvers @open-telemetry/collector-approvers
pkg/translator/prometheus/                                              @open-telemetry/collector-contrib-approvers @dashpole @bertysentry
pkg/translator/prometheusremotewrite/                                   @open-telemetry/collector-contrib-approvers @Aneurysm9
pkg/translator/signalfx/                                                @open-telemetry/collector-contrib-approvers @dmitryax
pkg/translator/skywalking/                                              @open-telemetry/collector-contrib-approvers @JaredTan95
pkg/translator/zipkin/                                                  @open-telemetry/collector-contrib-approvers @MovieStoreGuy @astencel-sumo @crobert-1
pkg/winperfcounters/                                                    @open-telemetry/collector-contrib-approvers @dashpole @Mrod1598 @BinaryFissionGames
pkg/batchperresourceattr/                                @open-telemetry/collector-contrib-approvers @atoulme @dmitryax
pkg/batchpersignal/                                      @open-telemetry/collector-contrib-approvers @jpkrohling
pkg/experimentalmetricmetadata/                          @open-telemetry/collector-contrib-approvers @rmfitzpatrick
pkg/golden/                                              @open-telemetry/collector-contrib-approvers @djaglowski @atoulme
pkg/ottl/                                                @open-telemetry/collector-contrib-approvers @TylerHelmuth @kentquirk @bogdandrutu @evan-bradley
pkg/pdatatest/                                           @open-telemetry/collector-contrib-approvers @djaglowski @fatsheep9146
pkg/pdatautil/                                           @open-telemetry/collector-contrib-approvers @dmitryax
pkg/resourcetotelemetry/                                 @open-telemetry/collector-contrib-approvers @mx-psi
pkg/sampling/                                            @open-telemetry/collector-contrib-approvers @kentquirk @jmacd
pkg/stanza/                                              @open-telemetry/collector-contrib-approvers @djaglowski
pkg/translator/azure/                                    @open-telemetry/collector-contrib-approvers @open-telemetry/collector-approvers @atoulme @cparkins
pkg/translator/jaeger/                                   @open-telemetry/collector-contrib-approvers @open-telemetry/collector-approvers @frzifus
pkg/translator/loki/                                     @open-telemetry/collector-contrib-approvers @gouthamve @jpkrohling @mar4uk
pkg/translator/opencensus/                               @open-telemetry/collector-contrib-approvers @open-telemetry/collector-approvers
pkg/translator/prometheus/                               @open-telemetry/collector-contrib-approvers @dashpole @bertysentry
pkg/translator/prometheusremotewrite/                    @open-telemetry/collector-contrib-approvers @Aneurysm9
pkg/translator/signalfx/                                 @open-telemetry/collector-contrib-approvers @dmitryax
pkg/translator/skywalking/                               @open-telemetry/collector-contrib-approvers @JaredTan95
pkg/translator/zipkin/                                   @open-telemetry/collector-contrib-approvers @MovieStoreGuy @astencel-sumo @crobert-1
pkg/winperfcounters/                                     @open-telemetry/collector-contrib-approvers @dashpole @Mrod1598 @BinaryFissionGames
=======
pkg/batchperresourceattr/                                           @open-telemetry/collector-contrib-approvers @atoulme @dmitryax
pkg/batchpersignal/                                                 @open-telemetry/collector-contrib-approvers @jpkrohling
pkg/experimentalmetricmetadata/                                     @open-telemetry/collector-contrib-approvers @rmfitzpatrick
pkg/golden/                                                         @open-telemetry/collector-contrib-approvers @djaglowski @atoulme
pkg/ottl/                                                           @open-telemetry/collector-contrib-approvers @TylerHelmuth @kentquirk @bogdandrutu @evan-bradley
pkg/pdatatest/                                                      @open-telemetry/collector-contrib-approvers @djaglowski @fatsheep9146
pkg/pdatautil/                                                      @open-telemetry/collector-contrib-approvers @dmitryax
pkg/resourcetotelemetry/                                            @open-telemetry/collector-contrib-approvers @mx-psi
pkg/sampling/                                                       @open-telemetry/collector-contrib-approvers @kentquirk @jmacd
pkg/stanza/                                                         @open-telemetry/collector-contrib-approvers @djaglowski
pkg/translator/azure/                                               @open-telemetry/collector-contrib-approvers @open-telemetry/collector-approvers @atoulme @cparkins
pkg/translator/jaeger/                                              @open-telemetry/collector-contrib-approvers @open-telemetry/collector-approvers @frzifus
pkg/translator/loki/                                                @open-telemetry/collector-contrib-approvers @gouthamve @jpkrohling @mar4uk
pkg/translator/opencensus/                                          @open-telemetry/collector-contrib-approvers @open-telemetry/collector-approvers
pkg/translator/prometheus/                                          @open-telemetry/collector-contrib-approvers @dashpole @bertysentry
pkg/translator/prometheusremotewrite/                               @open-telemetry/collector-contrib-approvers @Aneurysm9
pkg/translator/signalfx/                                            @open-telemetry/collector-contrib-approvers @dmitryax
pkg/translator/skywalking/                                          @open-telemetry/collector-contrib-approvers @JaredTan95
pkg/translator/zipkin/                                              @open-telemetry/collector-contrib-approvers @MovieStoreGuy @andrzej-stencel @crobert-1
pkg/winperfcounters/                                                @open-telemetry/collector-contrib-approvers @dashpole @Mrod1598 @BinaryFissionGames @alxbl
>>>>>>> 6dd3baea

processor/attributesprocessor/                                      @open-telemetry/collector-contrib-approvers @boostchicken
processor/cumulativetodeltaprocessor/                               @open-telemetry/collector-contrib-approvers @TylerHelmuth
processor/deltatocumulativeprocessor/                               @open-telemetry/collector-contrib-approvers @sh0rez @RichieSams @jpkrohling
processor/deltatorateprocessor/                                     @open-telemetry/collector-contrib-approvers @Aneurysm9
processor/filterprocessor/                                          @open-telemetry/collector-contrib-approvers @TylerHelmuth @boostchicken
processor/geoipprocessor/                                           @open-telemetry/collector-contrib-approvers @andrzej-stencel @michalpristas @rogercoll
processor/groupbyattrsprocessor/                                    @open-telemetry/collector-contrib-approvers @rnishtala-sumo
processor/groupbytraceprocessor/                                    @open-telemetry/collector-contrib-approvers @jpkrohling
processor/intervalprocessor/                                        @open-telemetry/collector-contrib-approvers @RichieSams @sh0rez @djaglowski
processor/k8sattributesprocessor/                                   @open-telemetry/collector-contrib-approvers @dmitryax @rmfitzpatrick @fatsheep9146 @TylerHelmuth
processor/logstransformprocessor/                                   @open-telemetry/collector-contrib-approvers @djaglowski @dehaansa
processor/metricsgenerationprocessor/                               @open-telemetry/collector-contrib-approvers @Aneurysm9
processor/metricstransformprocessor/                                @open-telemetry/collector-contrib-approvers @dmitryax
processor/probabilisticsamplerprocessor/                            @open-telemetry/collector-contrib-approvers @jpkrohling @jmacd
processor/redactionprocessor/                                       @open-telemetry/collector-contrib-approvers @dmitryax @mx-psi @TylerHelmuth
processor/remotetapprocessor/                                       @open-telemetry/collector-contrib-approvers @atoulme
processor/resourcedetectionprocessor/                               @open-telemetry/collector-contrib-approvers @Aneurysm9 @dashpole
processor/resourcedetectionprocessor/internal/aws/ec2/              @open-telemetry/collector-contrib-approvers
processor/resourcedetectionprocessor/internal/aws/ecs/              @open-telemetry/collector-contrib-approvers
processor/resourcedetectionprocessor/internal/aws/eks/              @open-telemetry/collector-contrib-approvers
processor/resourcedetectionprocessor/internal/aws/elasticbeanstalk/ @open-telemetry/collector-contrib-approvers
processor/resourcedetectionprocessor/internal/aws/lambda/           @open-telemetry/collector-contrib-approvers
processor/resourcedetectionprocessor/internal/azure/                @open-telemetry/collector-contrib-approvers @mx-psi
processor/resourcedetectionprocessor/internal/azure/aks/            @open-telemetry/collector-contrib-approvers
processor/resourcedetectionprocessor/internal/consul/               @open-telemetry/collector-contrib-approvers
processor/resourcedetectionprocessor/internal/docker/               @open-telemetry/collector-contrib-approvers
processor/resourcedetectionprocessor/internal/gcp/                  @open-telemetry/collector-contrib-approvers
processor/resourcedetectionprocessor/internal/heroku/               @open-telemetry/collector-contrib-approvers @atoulme
processor/resourcedetectionprocessor/internal/k8snode/              @open-telemetry/collector-contrib-approvers
processor/resourcedetectionprocessor/internal/openshift/            @open-telemetry/collector-contrib-approvers @frzifus
processor/resourcedetectionprocessor/internal/system/               @open-telemetry/collector-contrib-approvers
processor/resourceprocessor/                                        @open-telemetry/collector-contrib-approvers @dmitryax
processor/routingprocessor/                                         @open-telemetry/collector-contrib-approvers @jpkrohling
processor/schemaprocessor/                                          @open-telemetry/collector-contrib-approvers @MovieStoreGuy
processor/spanprocessor/                                            @open-telemetry/collector-contrib-approvers @boostchicken
processor/sumologicprocessor/                                       @open-telemetry/collector-contrib-approvers @aboguszewski-sumo @kkujawa-sumo @mat-rumian @rnishtala-sumo @sumo-drosiek @swiatekm-sumo
processor/tailsamplingprocessor/                                    @open-telemetry/collector-contrib-approvers @jpkrohling
processor/transformprocessor/                                       @open-telemetry/collector-contrib-approvers @TylerHelmuth @kentquirk @bogdandrutu @evan-bradley

receiver/activedirectorydsreceiver/                                 @open-telemetry/collector-contrib-approvers @djaglowski @BinaryFissionGames
receiver/aerospikereceiver/                                         @open-telemetry/collector-contrib-approvers @djaglowski @antonblock
receiver/apachereceiver/                                            @open-telemetry/collector-contrib-approvers @djaglowski
receiver/apachesparkreceiver/                                       @open-telemetry/collector-contrib-approvers @djaglowski @Caleb-Hurshman @mrsillydog
receiver/awscloudwatchmetricsreceiver/                              @open-telemetry/collector-contrib-approvers @jpkrohling
receiver/awscloudwatchreceiver/                                     @open-telemetry/collector-contrib-approvers @schmikei
receiver/awscontainerinsightreceiver/                               @open-telemetry/collector-contrib-approvers @Aneurysm9 @pxaws
receiver/awsecscontainermetricsreceiver/                            @open-telemetry/collector-contrib-approvers @Aneurysm9
receiver/awsfirehosereceiver/                                       @open-telemetry/collector-contrib-approvers @Aneurysm9
receiver/awss3receiver/                                             @open-telemetry/collector-contrib-approvers @atoulme @adcharre
receiver/awsxrayreceiver/                                           @open-telemetry/collector-contrib-approvers @wangzlei @srprash
receiver/azureblobreceiver/                                         @open-telemetry/collector-contrib-approvers @eedorenko @mx-psi
receiver/azureeventhubreceiver/                                     @open-telemetry/collector-contrib-approvers @atoulme @cparkins
receiver/azuremonitorreceiver/                                      @open-telemetry/collector-contrib-approvers @nslaughter @codeboten
receiver/bigipreceiver/                                             @open-telemetry/collector-contrib-approvers @djaglowski @StefanKurek
receiver/carbonreceiver/                                            @open-telemetry/collector-contrib-approvers @aboguszewski-sumo
receiver/chronyreceiver/                                            @open-telemetry/collector-contrib-approvers @MovieStoreGuy @jamesmoessis
receiver/cloudflarereceiver/                                        @open-telemetry/collector-contrib-approvers @dehaansa @djaglowski
receiver/cloudfoundryreceiver/                                      @open-telemetry/collector-contrib-approvers @crobert-1
receiver/collectdreceiver/                                          @open-telemetry/collector-contrib-approvers @atoulme
receiver/couchdbreceiver/                                           @open-telemetry/collector-contrib-approvers @djaglowski
receiver/datadogreceiver/                                           @open-telemetry/collector-contrib-approvers @boostchicken @gouthamve @jpkrohling @MovieStoreGuy
receiver/dockerstatsreceiver/                                       @open-telemetry/collector-contrib-approvers @rmfitzpatrick @jamesmoessis
receiver/elasticsearchreceiver/                                     @open-telemetry/collector-contrib-approvers @djaglowski @BinaryFissionGames
receiver/expvarreceiver/                                            @open-telemetry/collector-contrib-approvers @jamesmoessis @MovieStoreGuy
receiver/filelogreceiver/                                           @open-telemetry/collector-contrib-approvers @djaglowski
receiver/filestatsreceiver/                                         @open-telemetry/collector-contrib-approvers @atoulme
receiver/flinkmetricsreceiver/                                      @open-telemetry/collector-contrib-approvers @JonathanWamsley @djaglowski
receiver/fluentforwardreceiver/                                     @open-telemetry/collector-contrib-approvers @dmitryax
receiver/gitproviderreceiver/                                       @open-telemetry/collector-contrib-approvers @adrielp @andrzej-stencel
receiver/googlecloudpubsubreceiver/                                 @open-telemetry/collector-contrib-approvers @alexvanboxel
receiver/haproxyreceiver/                                           @open-telemetry/collector-contrib-approvers @atoulme @MovieStoreGuy
receiver/hostmetricsreceiver/                                       @open-telemetry/collector-contrib-approvers @dmitryax @braydonk
receiver/httpcheckreceiver/                                         @open-telemetry/collector-contrib-approvers @codeboten
receiver/iisreceiver/                                               @open-telemetry/collector-contrib-approvers @Mrod1598 @djaglowski
receiver/influxdbreceiver/                                          @open-telemetry/collector-contrib-approvers @jacobmarble
receiver/jaegerreceiver/                                            @open-telemetry/collector-contrib-approvers @yurishkuro
receiver/jmxreceiver/                                               @open-telemetry/collector-contrib-approvers @rmfitzpatrick
receiver/journaldreceiver/                                          @open-telemetry/collector-contrib-approvers @sumo-drosiek @djaglowski
receiver/k8sclusterreceiver/                                        @open-telemetry/collector-contrib-approvers @dmitryax @TylerHelmuth @povilasv
receiver/k8seventsreceiver/                                         @open-telemetry/collector-contrib-approvers @dmitryax @TylerHelmuth
receiver/k8sobjectsreceiver/                                        @open-telemetry/collector-contrib-approvers @dmitryax @hvaghani221 @TylerHelmuth
receiver/kafkametricsreceiver/                                      @open-telemetry/collector-contrib-approvers @dmitryax
receiver/kafkareceiver/                                             @open-telemetry/collector-contrib-approvers @pavolloffay @MovieStoreGuy
receiver/kubeletstatsreceiver/                                      @open-telemetry/collector-contrib-approvers @dmitryax @TylerHelmuth
receiver/lokireceiver/                                              @open-telemetry/collector-contrib-approvers @mar4uk @jpkrohling
receiver/memcachedreceiver/                                         @open-telemetry/collector-contrib-approvers @djaglowski
receiver/mongodbatlasreceiver/                                      @open-telemetry/collector-contrib-approvers @djaglowski @schmikei
receiver/mongodbreceiver/                                           @open-telemetry/collector-contrib-approvers @djaglowski @schmikei
receiver/mysqlreceiver/                                             @open-telemetry/collector-contrib-approvers @djaglowski
receiver/namedpipereceiver/                                         @open-telemetry/collector-contrib-approvers @sinkingpoint @djaglowski
receiver/nginxreceiver/                                             @open-telemetry/collector-contrib-approvers @djaglowski
receiver/nsxtreceiver/                                              @open-telemetry/collector-contrib-approvers @dashpole @schmikei
receiver/opencensusreceiver/                                        @open-telemetry/collector-contrib-approvers @open-telemetry/collector-approvers
receiver/oracledbreceiver/                                          @open-telemetry/collector-contrib-approvers @dmitryax @crobert-1 @atoulme
receiver/osqueryreceiver/                                           @open-telemetry/collector-contrib-approvers @codeboten @nslaughter @smithclay
receiver/otelarrowreceiver/                                         @open-telemetry/collector-contrib-approvers @jmacd @moh-osman3
receiver/otlpjsonfilereceiver/                                      @open-telemetry/collector-contrib-approvers @djaglowski @atoulme
receiver/podmanreceiver/                                            @open-telemetry/collector-contrib-approvers @rogercoll
receiver/postgresqlreceiver/                                        @open-telemetry/collector-contrib-approvers @djaglowski
receiver/prometheusreceiver/                                        @open-telemetry/collector-contrib-approvers @Aneurysm9 @dashpole
receiver/pulsarreceiver/                                            @open-telemetry/collector-contrib-approvers @dmitryax @dao-jun
receiver/purefareceiver/                                            @open-telemetry/collector-contrib-approvers @jpkrohling @dgoscn @chrroberts-pure
receiver/purefbreceiver/                                            @open-telemetry/collector-contrib-approvers @jpkrohling @dgoscn @chrroberts-pure
receiver/rabbitmqreceiver/                                          @open-telemetry/collector-contrib-approvers @djaglowski @cpheps
receiver/receivercreator/                                           @open-telemetry/collector-contrib-approvers @rmfitzpatrick
receiver/redisreceiver/                                             @open-telemetry/collector-contrib-approvers @dmitryax @hughesjj
receiver/riakreceiver/                                              @open-telemetry/collector-contrib-approvers @djaglowski @armstrmi
receiver/saphanareceiver/                                           @open-telemetry/collector-contrib-approvers @dehaansa
receiver/sapmreceiver/                                              @open-telemetry/collector-contrib-approvers @atoulme
receiver/signalfxreceiver/                                          @open-telemetry/collector-contrib-approvers @dmitryax
receiver/simpleprometheusreceiver/                                  @open-telemetry/collector-contrib-approvers @fatsheep9146
receiver/skywalkingreceiver/                                        @open-telemetry/collector-contrib-approvers @JaredTan95
receiver/snmpreceiver/                                              @open-telemetry/collector-contrib-approvers @djaglowski @StefanKurek @tamir-michaeli
receiver/snowflakereceiver/                                         @open-telemetry/collector-contrib-approvers @dmitryax @shalper2
receiver/solacereceiver/                                            @open-telemetry/collector-contrib-approvers @djaglowski @mcardy
receiver/splunkenterprisereceiver/                                  @open-telemetry/collector-contrib-approvers @shalper2 @MovieStoreGuy @greatestusername
receiver/splunkhecreceiver/                                         @open-telemetry/collector-contrib-approvers @atoulme
receiver/sqlqueryreceiver/                                          @open-telemetry/collector-contrib-approvers @dmitryax @crobert-1
receiver/sqlserverreceiver/                                         @open-telemetry/collector-contrib-approvers @djaglowski @StefanKurek
receiver/sshcheckreceiver/                                          @open-telemetry/collector-contrib-approvers @nslaughter @codeboten
receiver/statsdreceiver/                                            @open-telemetry/collector-contrib-approvers @jmacd @dmitryax
receiver/syslogreceiver/                                            @open-telemetry/collector-contrib-approvers @djaglowski @andrzej-stencel
receiver/tcplogreceiver/                                            @open-telemetry/collector-contrib-approvers @djaglowski
receiver/udplogreceiver/                                            @open-telemetry/collector-contrib-approvers @djaglowski
receiver/vcenterreceiver/                                           @open-telemetry/collector-contrib-approvers @djaglowski @schmikei @StefanKurek
receiver/wavefrontreceiver/                                         @open-telemetry/collector-contrib-approvers @samiura
receiver/webhookeventreceiver/                                      @open-telemetry/collector-contrib-approvers @atoulme @shalper2
receiver/windowseventlogreceiver/                                   @open-telemetry/collector-contrib-approvers @djaglowski @armstrmi @pjanotti
receiver/windowsperfcountersreceiver/                               @open-telemetry/collector-contrib-approvers @dashpole @alxbl
receiver/zipkinreceiver/                                            @open-telemetry/collector-contrib-approvers @MovieStoreGuy @andrzej-stencel @crobert-1
receiver/zookeeperreceiver/                                         @open-telemetry/collector-contrib-approvers @djaglowski

testbed/                                                            @open-telemetry/collector-contrib-approvers @open-telemetry/collector-approvers
testbed/mockdatasenders/mockdatadogagentexporter/                   @open-telemetry/collector-contrib-approvers @boostchicken

#####################################################
#
# List of distribution maintainers for OpenTelemetry Collector Contrib
#
#####################################################
reports/distributions/core.yaml    @open-telemetry/collector-contrib-approvers
reports/distributions/contrib.yaml @open-telemetry/collector-contrib-approvers


## UNMAINTAINED components

<<<<<<< HEAD
exporter/skywalkingexporter/                             @open-telemetry/collector-contrib-approvers
=======
exporter/skywalkingexporter/                                        @open-telemetry/collector-contrib-approvers 
receiver/googlecloudspannerreceiver/                                @open-telemetry/collector-contrib-approvers 
>>>>>>> 6dd3baea
<|MERGE_RESOLUTION|>--- conflicted
+++ resolved
@@ -82,71 +82,6 @@
 exporter/tencentcloudlogserviceexporter/                            @open-telemetry/collector-contrib-approvers @wgliang @yiyang5055
 exporter/zipkinexporter/                                            @open-telemetry/collector-contrib-approvers @MovieStoreGuy @andrzej-stencel @crobert-1
 
-<<<<<<< HEAD
-extension/asapauthextension/                                            @open-telemetry/collector-contrib-approvers @jamesmoessis @MovieStoreGuy
-extension/awsmiddleware/                                 				@open-telemetry/collector-contrib-approvers @jefchien
-extension/awsproxy/                                                     @open-telemetry/collector-contrib-approvers @Aneurysm9 @mxiamxia
-extension/basicauthextension/                                           @open-telemetry/collector-contrib-approvers @jpkrohling @svrakitin @frzifus
-extension/bearertokenauthextension/                                     @open-telemetry/collector-contrib-approvers @jpkrohling @frzifus
-extension/encoding/                                                     @open-telemetry/collector-contrib-approvers @atoulme @dao-jun @dmitryax @MovieStoreGuy @VihasMakwana
-extension/encoding/jaegerencodingextension/                             @open-telemetry/collector-contrib-approvers @MovieStoreGuy @atoulme
-extension/encoding/jsonlogencodingextension/                            @open-telemetry/collector-contrib-approvers @VihasMakwana @atoulme
-extension/encoding/otlpencodingextension/                               @open-telemetry/collector-contrib-approvers @dao-jun @VihasMakwana
-extension/encoding/textencodingextension/                               @open-telemetry/collector-contrib-approvers @MovieStoreGuy @atoulme
-extension/encoding/zipkinencodingextension/                             @open-telemetry/collector-contrib-approvers @MovieStoreGuy @dao-jun
-extension/headerssetterextension/                                       @open-telemetry/collector-contrib-approvers @jpkrohling
-extension/healthcheckextension/                                         @open-telemetry/collector-contrib-approvers @jpkrohling
-extension/jaegerremotesampling/                                         @open-telemetry/collector-contrib-approvers @jpkrohling @frzifus
-extension/oauth2clientauthextension/                                    @open-telemetry/collector-contrib-approvers @pavankrish123 @jpkrohling
-extension/observer/                                                     @open-telemetry/collector-contrib-approvers @dmitryax @rmfitzpatrick
-extension/observer/dockerobserver/                                      @open-telemetry/collector-contrib-approvers @MovieStoreGuy
-extension/observer/ecsobserver/                                         @open-telemetry/collector-contrib-approvers @dmitryax @rmfitzpatrick
-extension/observer/ecstaskobserver/                                     @open-telemetry/collector-contrib-approvers @rmfitzpatrick
-extension/observer/hostobserver/                                        @open-telemetry/collector-contrib-approvers @MovieStoreGuy
-extension/observer/k8sobserver/                                         @open-telemetry/collector-contrib-approvers @rmfitzpatrick @dmitryax
-extension/oidcauthextension/                                            @open-telemetry/collector-contrib-approvers @jpkrohling
-extension/opampextension/                                               @open-telemetry/collector-contrib-approvers @portertech @evan-bradley @tigrannajaryan
-extension/pprofextension/                                               @open-telemetry/collector-contrib-approvers @MovieStoreGuy
-extension/remotetapextension/                                           @open-telemetry/collector-contrib-approvers @atoulme
-extension/sigv4authextension/                                           @open-telemetry/collector-contrib-approvers @Aneurysm9 @erichsueh3
-extension/storage/                                                      @open-telemetry/collector-contrib-approvers @dmitryax @atoulme @djaglowski
-extension/storage/dbstorage/                                            @open-telemetry/collector-contrib-approvers @dmitryax @atoulme
-extension/storage/filestorage/                                          @open-telemetry/collector-contrib-approvers @djaglowski
-extension/ackextension/                                  @open-telemetry/collector-contrib-approvers @zpzhuSplunk @splunkericl
-extension/asapauthextension/                             @open-telemetry/collector-contrib-approvers @jamesmoessis @MovieStoreGuy
-extension/awsproxy/                                      @open-telemetry/collector-contrib-approvers @Aneurysm9 @mxiamxia
-extension/basicauthextension/                            @open-telemetry/collector-contrib-approvers @jpkrohling @frzifus
-extension/bearertokenauthextension/                      @open-telemetry/collector-contrib-approvers @jpkrohling @frzifus
-extension/encoding/                                      @open-telemetry/collector-contrib-approvers @atoulme @dao-jun @dmitryax @MovieStoreGuy @VihasMakwana
-extension/encoding/avrologencodingextension/             @open-telemetry/collector-contrib-approvers @thmshmm
-extension/encoding/jaegerencodingextension/              @open-telemetry/collector-contrib-approvers @MovieStoreGuy @atoulme
-extension/encoding/jsonlogencodingextension/             @open-telemetry/collector-contrib-approvers @VihasMakwana @atoulme
-extension/encoding/otlpencodingextension/                @open-telemetry/collector-contrib-approvers @dao-jun @VihasMakwana
-extension/encoding/textencodingextension/                @open-telemetry/collector-contrib-approvers @MovieStoreGuy @atoulme
-extension/encoding/zipkinencodingextension/              @open-telemetry/collector-contrib-approvers @MovieStoreGuy @dao-jun
-extension/googleclientauthextension/                     @open-telemetry/collector-contrib-approvers @dashpole @damemi @aabmass @jsuereth @punya @psx95
-extension/headerssetterextension/                        @open-telemetry/collector-contrib-approvers @jpkrohling
-extension/healthcheckextension/                          @open-telemetry/collector-contrib-approvers @jpkrohling
-extension/httpforwarderextension/                        @open-telemetry/collector-contrib-approvers @atoulme @rmfitzpatrick
-extension/jaegerremotesampling/                          @open-telemetry/collector-contrib-approvers @yurishkuro @frzifus
-extension/oauth2clientauthextension/                     @open-telemetry/collector-contrib-approvers @pavankrish123 @jpkrohling
-extension/observer/                                      @open-telemetry/collector-contrib-approvers @dmitryax @rmfitzpatrick
-extension/observer/dockerobserver/                       @open-telemetry/collector-contrib-approvers @MovieStoreGuy
-extension/observer/ecsobserver/                          @open-telemetry/collector-contrib-approvers @dmitryax @rmfitzpatrick
-extension/observer/ecstaskobserver/                      @open-telemetry/collector-contrib-approvers @rmfitzpatrick
-extension/observer/hostobserver/                         @open-telemetry/collector-contrib-approvers @MovieStoreGuy
-extension/observer/k8sobserver/                          @open-telemetry/collector-contrib-approvers @rmfitzpatrick @dmitryax
-extension/oidcauthextension/                             @open-telemetry/collector-contrib-approvers @jpkrohling
-extension/opampextension/                                @open-telemetry/collector-contrib-approvers @portertech @evan-bradley @tigrannajaryan
-extension/pprofextension/                                @open-telemetry/collector-contrib-approvers @MovieStoreGuy
-extension/remotetapextension/                            @open-telemetry/collector-contrib-approvers @atoulme
-extension/sigv4authextension/                            @open-telemetry/collector-contrib-approvers @Aneurysm9 @erichsueh3
-extension/solarwindsapmsettingsextension/                @open-telemetry/collector-contrib-approvers @jerrytfleung @cheempz
-extension/storage/                                       @open-telemetry/collector-contrib-approvers @dmitryax @atoulme @djaglowski
-extension/storage/dbstorage/                             @open-telemetry/collector-contrib-approvers @dmitryax @atoulme
-extension/storage/filestorage/                           @open-telemetry/collector-contrib-approvers @djaglowski
-extension/sumologicextension/                            @open-telemetry/collector-contrib-approvers @astencel-sumo @sumo-drosiek @swiatekm-sumo
-=======
 extension/ackextension/                                             @open-telemetry/collector-contrib-approvers @zpzhuSplunk @splunkericl
 extension/asapauthextension/                                        @open-telemetry/collector-contrib-approvers @jamesmoessis @MovieStoreGuy
 extension/awsproxy/                                                 @open-telemetry/collector-contrib-approvers @Aneurysm9 @mxiamxia
@@ -183,7 +118,6 @@
 extension/storage/dbstorage/                                        @open-telemetry/collector-contrib-approvers @dmitryax @atoulme
 extension/storage/filestorage/                                      @open-telemetry/collector-contrib-approvers @djaglowski
 extension/sumologicextension/                                       @open-telemetry/collector-contrib-approvers @aboguszewski-sumo @kkujawa-sumo @mat-rumian @rnishtala-sumo @sumo-drosiek @swiatekm-sumo
->>>>>>> 6dd3baea
 
 internal/aws/                                                       @open-telemetry/collector-contrib-approvers @Aneurysm9 @mxiamxia
 internal/collectd/                                                  @open-telemetry/collector-contrib-approvers @atoulme
@@ -202,49 +136,6 @@
 internal/sqlquery/                                                  @open-telemetry/collector-contrib-approvers @crobert-1 @dmitryax
 internal/tools/                                                     @open-telemetry/collector-contrib-approvers
 
-<<<<<<< HEAD
-override/aws/                                            				@open-telemetry/collector-contrib-approvers @sethAmazon
-
-pkg/batchperresourceattr/                                               @open-telemetry/collector-contrib-approvers @atoulme @dmitryax
-pkg/batchpersignal/                                                     @open-telemetry/collector-contrib-approvers @jpkrohling
-pkg/experimentalmetricmetadata/                                         @open-telemetry/collector-contrib-approvers @rmfitzpatrick
-pkg/golden/                                                             @open-telemetry/collector-contrib-approvers @djaglowski @atoulme
-pkg/ottl/                                                               @open-telemetry/collector-contrib-approvers @TylerHelmuth @kentquirk @bogdandrutu @evan-bradley
-pkg/pdatatest/                                                          @open-telemetry/collector-contrib-approvers @djaglowski @fatsheep9146
-pkg/pdatautil/                                                          @open-telemetry/collector-contrib-approvers @dmitryax
-pkg/resourcetotelemetry/                                                @open-telemetry/collector-contrib-approvers @mx-psi
-pkg/stanza/                                                             @open-telemetry/collector-contrib-approvers @djaglowski
-pkg/translator/azure/                                                   @open-telemetry/collector-contrib-approvers @open-telemetry/collector-approvers @atoulme @cparkins
-pkg/translator/jaeger/                                                  @open-telemetry/collector-contrib-approvers @open-telemetry/collector-approvers @frzifus
-pkg/translator/loki/                                                    @open-telemetry/collector-contrib-approvers @gouthamve @jpkrohling @mar4uk
-pkg/translator/opencensus/                                              @open-telemetry/collector-contrib-approvers @open-telemetry/collector-approvers
-pkg/translator/prometheus/                                              @open-telemetry/collector-contrib-approvers @dashpole @bertysentry
-pkg/translator/prometheusremotewrite/                                   @open-telemetry/collector-contrib-approvers @Aneurysm9
-pkg/translator/signalfx/                                                @open-telemetry/collector-contrib-approvers @dmitryax
-pkg/translator/skywalking/                                              @open-telemetry/collector-contrib-approvers @JaredTan95
-pkg/translator/zipkin/                                                  @open-telemetry/collector-contrib-approvers @MovieStoreGuy @astencel-sumo @crobert-1
-pkg/winperfcounters/                                                    @open-telemetry/collector-contrib-approvers @dashpole @Mrod1598 @BinaryFissionGames
-pkg/batchperresourceattr/                                @open-telemetry/collector-contrib-approvers @atoulme @dmitryax
-pkg/batchpersignal/                                      @open-telemetry/collector-contrib-approvers @jpkrohling
-pkg/experimentalmetricmetadata/                          @open-telemetry/collector-contrib-approvers @rmfitzpatrick
-pkg/golden/                                              @open-telemetry/collector-contrib-approvers @djaglowski @atoulme
-pkg/ottl/                                                @open-telemetry/collector-contrib-approvers @TylerHelmuth @kentquirk @bogdandrutu @evan-bradley
-pkg/pdatatest/                                           @open-telemetry/collector-contrib-approvers @djaglowski @fatsheep9146
-pkg/pdatautil/                                           @open-telemetry/collector-contrib-approvers @dmitryax
-pkg/resourcetotelemetry/                                 @open-telemetry/collector-contrib-approvers @mx-psi
-pkg/sampling/                                            @open-telemetry/collector-contrib-approvers @kentquirk @jmacd
-pkg/stanza/                                              @open-telemetry/collector-contrib-approvers @djaglowski
-pkg/translator/azure/                                    @open-telemetry/collector-contrib-approvers @open-telemetry/collector-approvers @atoulme @cparkins
-pkg/translator/jaeger/                                   @open-telemetry/collector-contrib-approvers @open-telemetry/collector-approvers @frzifus
-pkg/translator/loki/                                     @open-telemetry/collector-contrib-approvers @gouthamve @jpkrohling @mar4uk
-pkg/translator/opencensus/                               @open-telemetry/collector-contrib-approvers @open-telemetry/collector-approvers
-pkg/translator/prometheus/                               @open-telemetry/collector-contrib-approvers @dashpole @bertysentry
-pkg/translator/prometheusremotewrite/                    @open-telemetry/collector-contrib-approvers @Aneurysm9
-pkg/translator/signalfx/                                 @open-telemetry/collector-contrib-approvers @dmitryax
-pkg/translator/skywalking/                               @open-telemetry/collector-contrib-approvers @JaredTan95
-pkg/translator/zipkin/                                   @open-telemetry/collector-contrib-approvers @MovieStoreGuy @astencel-sumo @crobert-1
-pkg/winperfcounters/                                     @open-telemetry/collector-contrib-approvers @dashpole @Mrod1598 @BinaryFissionGames
-=======
 pkg/batchperresourceattr/                                           @open-telemetry/collector-contrib-approvers @atoulme @dmitryax
 pkg/batchpersignal/                                                 @open-telemetry/collector-contrib-approvers @jpkrohling
 pkg/experimentalmetricmetadata/                                     @open-telemetry/collector-contrib-approvers @rmfitzpatrick
@@ -265,7 +156,6 @@
 pkg/translator/skywalking/                                          @open-telemetry/collector-contrib-approvers @JaredTan95
 pkg/translator/zipkin/                                              @open-telemetry/collector-contrib-approvers @MovieStoreGuy @andrzej-stencel @crobert-1
 pkg/winperfcounters/                                                @open-telemetry/collector-contrib-approvers @dashpole @Mrod1598 @BinaryFissionGames @alxbl
->>>>>>> 6dd3baea
 
 processor/attributesprocessor/                                      @open-telemetry/collector-contrib-approvers @boostchicken
 processor/cumulativetodeltaprocessor/                               @open-telemetry/collector-contrib-approvers @TylerHelmuth
@@ -407,15 +297,11 @@
 # List of distribution maintainers for OpenTelemetry Collector Contrib
 #
 #####################################################
-reports/distributions/core.yaml    @open-telemetry/collector-contrib-approvers
-reports/distributions/contrib.yaml @open-telemetry/collector-contrib-approvers
+reports/distributions/core.yaml    @open-telemetry/collector-contrib-approvers 
+reports/distributions/contrib.yaml @open-telemetry/collector-contrib-approvers 
 
 
 ## UNMAINTAINED components
 
-<<<<<<< HEAD
-exporter/skywalkingexporter/                             @open-telemetry/collector-contrib-approvers
-=======
 exporter/skywalkingexporter/                                        @open-telemetry/collector-contrib-approvers 
-receiver/googlecloudspannerreceiver/                                @open-telemetry/collector-contrib-approvers 
->>>>>>> 6dd3baea
+receiver/googlecloudspannerreceiver/                                @open-telemetry/collector-contrib-approvers 