--- conflicted
+++ resolved
@@ -19,8 +19,6 @@
 	"github.com/open-telemetry/opentelemetry-collector-contrib/internal/metadataproviders/system"
 	"github.com/open-telemetry/opentelemetry-collector-contrib/processor/resourcedetectionprocessor/internal"
 	"github.com/open-telemetry/opentelemetry-collector-contrib/processor/resourcedetectionprocessor/internal/system/internal/metadata"
-<<<<<<< HEAD
-=======
 )
 
 var (
@@ -32,7 +30,6 @@
 		featuregate.WithRegisterFromVersion("v0.89.0"),
 		featuregate.WithRegisterReferenceURL("https://github.com/open-telemetry/semantic-conventions/issues/495"),
 	)
->>>>>>> 592374af
 )
 
 const (
@@ -79,7 +76,6 @@
 	osType, err := d.provider.OSType()
 	if err != nil {
 		return pcommon.NewResource(), "", fmt.Errorf("failed getting OS type: %w", err)
-<<<<<<< HEAD
 	}
 
 	hostArch, err := d.provider.HostArch()
@@ -92,25 +88,11 @@
 		return pcommon.NewResource(), "", fmt.Errorf("failed getting OS description: %w", err)
 	}
 
-=======
-	}
-
-	hostArch, err := d.provider.HostArch()
-	if err != nil {
-		return pcommon.NewResource(), "", fmt.Errorf("failed getting host architecture: %w", err)
-	}
-
-	osDescription, err := d.provider.OSDescription(ctx)
-	if err != nil {
-		return pcommon.NewResource(), "", fmt.Errorf("failed getting OS description: %w", err)
-	}
-
 	cpuInfo, err := cpu.Info()
 	if err != nil {
 		return pcommon.NewResource(), "", fmt.Errorf("failed getting host cpuinfo: %w", err)
 	}
 
->>>>>>> 592374af
 	for _, source := range d.cfg.HostnameSources {
 		getHostFromSource := hostnameSourcesMap[source]
 		hostname, err = getHostFromSource(d)
@@ -126,15 +108,12 @@
 			}
 			d.rb.SetHostArch(hostArch)
 			d.rb.SetOsDescription(osDescription)
-<<<<<<< HEAD
-=======
 			if len(cpuInfo) > 0 {
 				err = setHostCPUInfo(d, cpuInfo[0])
 				if err != nil {
 					d.logger.Warn("failed to get host cpuinfo", zap.Error(err))
 				}
 			}
->>>>>>> 592374af
 			return d.rb.Emit(), conventions.SchemaURL, nil
 		}
 		d.logger.Debug(err.Error())
