// Copyright The OpenTelemetry Authors
// SPDX-License-Identifier: Apache-2.0

package sampling

import (
	"context"
	"testing"

	"github.com/stretchr/testify/assert"
	"go.opentelemetry.io/collector/component/componenttest"
	"go.opentelemetry.io/collector/pdata/pcommon"
	"go.opentelemetry.io/collector/pdata/ptrace"
)

// TestStringAttributeCfg is replicated with StringAttributeCfg
type TestStringAttributeCfg struct {
	Key                  string
	Values               []string
	EnabledRegexMatching bool
	CacheMaxSize         int
	InvertMatch          bool
}

func TestStringTagFilter(t *testing.T) {

	cases := []struct {
		Desc      string
		Trace     *TraceData
		filterCfg *TestStringAttributeCfg
		Decision  Decision
	}{
		{
			Desc:      "nonmatching node attribute key",
			Trace:     newTraceStringAttrs(map[string]any{"non_matching": "value"}, "", ""),
			filterCfg: &TestStringAttributeCfg{Key: "example", Values: []string{"value"}, EnabledRegexMatching: false, CacheMaxSize: defaultCacheSize},
			Decision:  NotSampled,
		},
		{
			Desc:      "nonmatching node attribute value",
			Trace:     newTraceStringAttrs(map[string]any{"example": "non_matching"}, "", ""),
			filterCfg: &TestStringAttributeCfg{Key: "example", Values: []string{"value"}, EnabledRegexMatching: false, CacheMaxSize: defaultCacheSize},
			Decision:  NotSampled,
		},
		{
			Desc:      "matching node attribute",
			Trace:     newTraceStringAttrs(map[string]any{"example": "value"}, "", ""),
			filterCfg: &TestStringAttributeCfg{Key: "example", Values: []string{"value"}, EnabledRegexMatching: false, CacheMaxSize: defaultCacheSize},
			Decision:  Sampled,
		},
		{
			Desc:      "nonmatching span attribute key",
			Trace:     newTraceStringAttrs(nil, "nonmatching", "value"),
			filterCfg: &TestStringAttributeCfg{Key: "example", Values: []string{"value"}, EnabledRegexMatching: false, CacheMaxSize: defaultCacheSize},
			Decision:  NotSampled,
		},
		{
			Desc:      "nonmatching span attribute value",
			Trace:     newTraceStringAttrs(nil, "example", "nonmatching"),
			filterCfg: &TestStringAttributeCfg{Key: "example", Values: []string{"value"}, EnabledRegexMatching: false, CacheMaxSize: defaultCacheSize},
			Decision:  NotSampled,
		},
		{
			Desc:      "matching span attribute",
			Trace:     newTraceStringAttrs(nil, "example", "value"),
			filterCfg: &TestStringAttributeCfg{Key: "example", Values: []string{"value"}, EnabledRegexMatching: false, CacheMaxSize: defaultCacheSize},
			Decision:  Sampled,
		},
		{
			Desc:      "matching span attribute with regex",
			Trace:     newTraceStringAttrs(nil, "example", "grpc.health.v1.HealthCheck"),
			filterCfg: &TestStringAttributeCfg{Key: "example", Values: []string{"v[0-9]+.HealthCheck$"}, EnabledRegexMatching: true, CacheMaxSize: defaultCacheSize},
			Decision:  Sampled,
		},
		{
			Desc:      "nonmatching span attribute with regex",
			Trace:     newTraceStringAttrs(nil, "example", "grpc.health.v1.HealthCheck"),
			filterCfg: &TestStringAttributeCfg{Key: "example", Values: []string{"v[a-z]+.HealthCheck$"}, EnabledRegexMatching: true, CacheMaxSize: defaultCacheSize},
			Decision:  NotSampled,
		},
		{
			Desc:      "matching span attribute with regex without CacheSize provided in config",
			Trace:     newTraceStringAttrs(nil, "example", "grpc.health.v1.HealthCheck"),
			filterCfg: &TestStringAttributeCfg{Key: "example", Values: []string{"v[0-9]+.HealthCheck$"}, EnabledRegexMatching: true},
			Decision:  Sampled,
		},
		{
			Desc:      "matching plain text node attribute in regex",
			Trace:     newTraceStringAttrs(map[string]any{"example": "value"}, "", ""),
			filterCfg: &TestStringAttributeCfg{Key: "example", Values: []string{"value"}, EnabledRegexMatching: true, CacheMaxSize: defaultCacheSize},
			Decision:  Sampled,
		},
		{
			Desc:      "nonmatching span attribute on empty filter list",
			Trace:     newTraceStringAttrs(nil, "example", "grpc.health.v1.HealthCheck"),
			filterCfg: &TestStringAttributeCfg{Key: "example", Values: []string{}, EnabledRegexMatching: true},
			Decision:  NotSampled,
		},
		{
			Desc:      "invert nonmatching node attribute key",
			Trace:     newTraceStringAttrs(map[string]any{"non_matching": "value"}, "", ""),
			filterCfg: &TestStringAttributeCfg{Key: "example", Values: []string{"value"}, EnabledRegexMatching: false, CacheMaxSize: defaultCacheSize, InvertMatch: true},
			Decision:  InvertSampled,
		},
		{
			Desc:      "invert nonmatching node attribute value",
			Trace:     newTraceStringAttrs(map[string]any{"example": "non_matching"}, "", ""),
			filterCfg: &TestStringAttributeCfg{Key: "example", Values: []string{"value"}, EnabledRegexMatching: false, CacheMaxSize: defaultCacheSize, InvertMatch: true},
			Decision:  InvertSampled,
		},
		{
			Desc:      "invert nonmatching node attribute list",
			Trace:     newTraceStringAttrs(map[string]any{"example": "non_matching"}, "", ""),
			filterCfg: &TestStringAttributeCfg{Key: "example", Values: []string{"first_value", "value", "last_value"}, EnabledRegexMatching: false, CacheMaxSize: defaultCacheSize, InvertMatch: true},
			Decision:  InvertSampled,
		},
		{
			Desc:      "invert matching node attribute",
			Trace:     newTraceStringAttrs(map[string]any{"example": "value"}, "", ""),
			filterCfg: &TestStringAttributeCfg{Key: "example", Values: []string{"value"}, EnabledRegexMatching: false, CacheMaxSize: defaultCacheSize, InvertMatch: true},
			Decision:  InvertNotSampled,
		},
		{
			Desc:      "invert matching node attribute list",
			Trace:     newTraceStringAttrs(map[string]any{"example": "value"}, "", ""),
			filterCfg: &TestStringAttributeCfg{Key: "example", Values: []string{"first_value", "value", "last_value"}, EnabledRegexMatching: false, CacheMaxSize: defaultCacheSize, InvertMatch: true},
			Decision:  InvertNotSampled,
		},
		{
			Desc:      "invert nonmatching span attribute key",
			Trace:     newTraceStringAttrs(nil, "nonmatching", "value"),
			filterCfg: &TestStringAttributeCfg{Key: "example", Values: []string{"value"}, EnabledRegexMatching: false, CacheMaxSize: defaultCacheSize, InvertMatch: true},
			Decision:  InvertSampled,
		},
		{
			Desc:      "invert nonmatching span attribute value",
			Trace:     newTraceStringAttrs(nil, "example", "nonmatching"),
			filterCfg: &TestStringAttributeCfg{Key: "example", Values: []string{"value"}, EnabledRegexMatching: false, CacheMaxSize: defaultCacheSize, InvertMatch: true},
			Decision:  InvertSampled,
		},
		{
			Desc:      "invert nonmatching span attribute list",
			Trace:     newTraceStringAttrs(nil, "example", "nonmatching"),
			filterCfg: &TestStringAttributeCfg{Key: "example", Values: []string{"first_value", "value", "last_value"}, EnabledRegexMatching: false, CacheMaxSize: defaultCacheSize, InvertMatch: true},
			Decision:  InvertSampled,
		},
		{
			Desc:      "invert matching span attribute",
			Trace:     newTraceStringAttrs(nil, "example", "value"),
			filterCfg: &TestStringAttributeCfg{Key: "example", Values: []string{"value"}, EnabledRegexMatching: false, CacheMaxSize: defaultCacheSize, InvertMatch: true},
			Decision:  InvertNotSampled,
		},
		{
			Desc:      "invert matching span attribute list",
			Trace:     newTraceStringAttrs(nil, "example", "value"),
			filterCfg: &TestStringAttributeCfg{Key: "example", Values: []string{"first_value", "value", "last_value"}, EnabledRegexMatching: false, CacheMaxSize: defaultCacheSize, InvertMatch: true},
			Decision:  InvertNotSampled,
		},
		{
			Desc:      "invert matching span attribute with regex",
			Trace:     newTraceStringAttrs(nil, "example", "grpc.health.v1.HealthCheck"),
			filterCfg: &TestStringAttributeCfg{Key: "example", Values: []string{"v[0-9]+.HealthCheck$"}, EnabledRegexMatching: true, CacheMaxSize: defaultCacheSize, InvertMatch: true},
			Decision:  InvertNotSampled,
		},
		{
			Desc:      "invert matching span attribute with regex list",
			Trace:     newTraceStringAttrs(nil, "example", "grpc.health.v1.HealthCheck"),
			filterCfg: &TestStringAttributeCfg{Key: "example", Values: []string{"^http", "v[0-9]+.HealthCheck$", "metrics$"}, EnabledRegexMatching: true, CacheMaxSize: defaultCacheSize, InvertMatch: true},
			Decision:  InvertNotSampled,
		},
		{
			Desc:      "invert nonmatching span attribute with regex",
			Trace:     newTraceStringAttrs(nil, "example", "grpc.health.v1.HealthCheck"),
			filterCfg: &TestStringAttributeCfg{Key: "example", Values: []string{"v[a-z]+.HealthCheck$"}, EnabledRegexMatching: true, CacheMaxSize: defaultCacheSize, InvertMatch: true},
			Decision:  InvertSampled,
		},
		{
			Desc:      "invert nonmatching span attribute with regex list",
			Trace:     newTraceStringAttrs(nil, "example", "grpc.health.v1.HealthCheck"),
			filterCfg: &TestStringAttributeCfg{Key: "example", Values: []string{"^http", "v[a-z]+.HealthCheck$", "metrics$"}, EnabledRegexMatching: true, CacheMaxSize: defaultCacheSize, InvertMatch: true},
			Decision:  InvertSampled,
		},
		{
			Desc:      "invert matching plain text node attribute in regex",
			Trace:     newTraceStringAttrs(map[string]any{"example": "value"}, "", ""),
			filterCfg: &TestStringAttributeCfg{Key: "example", Values: []string{"value"}, EnabledRegexMatching: true, CacheMaxSize: defaultCacheSize, InvertMatch: true},
			Decision:  InvertNotSampled,
		},
		{
			Desc:      "invert matching plain text node attribute in regex list",
			Trace:     newTraceStringAttrs(map[string]any{"example": "value"}, "", ""),
			filterCfg: &TestStringAttributeCfg{Key: "example", Values: []string{"first_value", "value", "last_value"}, EnabledRegexMatching: true, CacheMaxSize: defaultCacheSize, InvertMatch: true},
			Decision:  InvertNotSampled,
		},
		{
			Desc:      "invert nonmatching span attribute on empty filter list",
			Trace:     newTraceStringAttrs(nil, "example", "grpc.health.v1.HealthCheck"),
			filterCfg: &TestStringAttributeCfg{Key: "example", Values: []string{}, EnabledRegexMatching: true, InvertMatch: true},
			Decision:  InvertSampled,
		},
	}

	for _, c := range cases {
		t.Run(c.Desc, func(t *testing.T) {
			filter := NewStringAttributeFilter(componenttest.NewNopTelemetrySettings(), c.filterCfg.Key, c.filterCfg.Values, c.filterCfg.EnabledRegexMatching, c.filterCfg.CacheMaxSize, c.filterCfg.InvertMatch)
			decision, err := filter.Evaluate(context.Background(), pcommon.TraceID([16]byte{1, 2, 3, 4, 5, 6, 7, 8, 9, 10, 11, 12, 13, 14, 15, 16}), c.Trace)
			assert.NoError(t, err)
			assert.Equal(t, decision, c.Decision)
		})
	}
}

func BenchmarkStringTagFilterEvaluatePlainText(b *testing.B) {
<<<<<<< HEAD
	trace := newTraceStringAttrs(map[string]interface{}{"example": "value"}, "", "")
=======
	trace := newTraceStringAttrs(map[string]any{"example": "value"}, "", "")
>>>>>>> 592374af
	filter := NewStringAttributeFilter(componenttest.NewNopTelemetrySettings(), "example", []string{"value"}, false, 0, false)
	b.ResetTimer()
	for i := 0; i < b.N; i++ {
		_, err := filter.Evaluate(context.Background(), pcommon.TraceID([16]byte{1, 2, 3, 4, 5, 6, 7, 8, 9, 10, 11, 12, 13, 14, 15, 16}), trace)
		assert.NoError(b, err)
	}
}

func BenchmarkStringTagFilterEvaluateRegex(b *testing.B) {
<<<<<<< HEAD
	trace := newTraceStringAttrs(map[string]interface{}{"example": "grpc.health.v1.HealthCheck"}, "", "")
=======
	trace := newTraceStringAttrs(map[string]any{"example": "grpc.health.v1.HealthCheck"}, "", "")
>>>>>>> 592374af
	filter := NewStringAttributeFilter(componenttest.NewNopTelemetrySettings(), "example", []string{"v[0-9]+.HealthCheck$"}, true, 0, false)
	b.ResetTimer()
	for i := 0; i < b.N; i++ {
		_, err := filter.Evaluate(context.Background(), pcommon.TraceID([16]byte{1, 2, 3, 4, 5, 6, 7, 8, 9, 10, 11, 12, 13, 14, 15, 16}), trace)
		assert.NoError(b, err)
	}
}

func newTraceStringAttrs(nodeAttrs map[string]any, spanAttrKey string, spanAttrValue string) *TraceData {
	traces := ptrace.NewTraces()
	rs := traces.ResourceSpans().AppendEmpty()
	//nolint:errcheck
	rs.Resource().Attributes().FromRaw(nodeAttrs)
	ils := rs.ScopeSpans().AppendEmpty()
	span := ils.Spans().AppendEmpty()
	span.SetTraceID([16]byte{1, 2, 3, 4, 5, 6, 7, 8, 9, 10, 11, 12, 13, 14, 15, 16})
	span.SetSpanID([8]byte{1, 2, 3, 4, 5, 6, 7, 8})
	span.Attributes().PutStr(spanAttrKey, spanAttrValue)
	return &TraceData{
		ReceivedBatches: traces,
	}
}<|MERGE_RESOLUTION|>--- conflicted
+++ resolved
@@ -211,11 +211,7 @@
 }
 
 func BenchmarkStringTagFilterEvaluatePlainText(b *testing.B) {
-<<<<<<< HEAD
-	trace := newTraceStringAttrs(map[string]interface{}{"example": "value"}, "", "")
-=======
 	trace := newTraceStringAttrs(map[string]any{"example": "value"}, "", "")
->>>>>>> 592374af
 	filter := NewStringAttributeFilter(componenttest.NewNopTelemetrySettings(), "example", []string{"value"}, false, 0, false)
 	b.ResetTimer()
 	for i := 0; i < b.N; i++ {
@@ -225,11 +221,7 @@
 }
 
 func BenchmarkStringTagFilterEvaluateRegex(b *testing.B) {
-<<<<<<< HEAD
-	trace := newTraceStringAttrs(map[string]interface{}{"example": "grpc.health.v1.HealthCheck"}, "", "")
-=======
 	trace := newTraceStringAttrs(map[string]any{"example": "grpc.health.v1.HealthCheck"}, "", "")
->>>>>>> 592374af
 	filter := NewStringAttributeFilter(componenttest.NewNopTelemetrySettings(), "example", []string{"v[0-9]+.HealthCheck$"}, true, 0, false)
 	b.ResetTimer()
 	for i := 0; i < b.N; i++ {
