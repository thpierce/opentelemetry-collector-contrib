--- conflicted
+++ resolved
@@ -12,7 +12,6 @@
 	"github.com/open-telemetry/opentelemetry-collector-contrib/pkg/stanza/operator/input/tcp"
 	"github.com/open-telemetry/opentelemetry-collector-contrib/pkg/stanza/operator/input/udp"
 	"github.com/open-telemetry/opentelemetry-collector-contrib/pkg/stanza/operator/operatortest"
-	"github.com/open-telemetry/opentelemetry-collector-contrib/pkg/stanza/tokenize"
 )
 
 func TestUnmarshal(t *testing.T) {
@@ -38,13 +37,8 @@
 					cfg.TCP.ListenAddress = "10.0.0.1:9000"
 					cfg.TCP.AddAttributes = true
 					cfg.TCP.Encoding = "utf-16"
-<<<<<<< HEAD
-					cfg.TCP.Multiline = tokenize.NewMultilineConfig()
-					cfg.TCP.Multiline.LineStartPattern = "ABC"
-=======
 					cfg.TCP.SplitConfig.LineStartPattern = "ABC"
 					cfg.TCP.SplitConfig.LineEndPattern = ""
->>>>>>> 592374af
 					cfg.TCP.TLS = &configtls.TLSServerSetting{
 						TLSSetting: configtls.TLSSetting{
 							CertFile: "foo",
@@ -67,13 +61,8 @@
 					cfg.UDP.ListenAddress = "10.0.0.1:9000"
 					cfg.UDP.AddAttributes = true
 					cfg.UDP.Encoding = "utf-16"
-<<<<<<< HEAD
-					cfg.UDP.Multiline = tokenize.NewMultilineConfig()
-					cfg.UDP.Multiline.LineStartPattern = "ABC"
-=======
 					cfg.UDP.SplitConfig.LineStartPattern = "ABC"
 					cfg.UDP.SplitConfig.LineEndPattern = ""
->>>>>>> 592374af
 					return cfg
 				}(),
 			},
