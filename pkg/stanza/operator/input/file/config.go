--- conflicted
+++ resolved
@@ -44,19 +44,11 @@
 		return nil, err
 	}
 
-<<<<<<< HEAD
-	var toBody toBodyFunc = func(token []byte) interface{} {
-		return string(token)
-	}
-	if decode.IsNop(c.Config.Encoding) {
-		toBody = func(token []byte) interface{} {
-=======
 	var toBody toBodyFunc = func(token []byte) any {
 		return string(token)
 	}
 	if decode.IsNop(c.Config.Encoding) {
 		toBody = func(token []byte) any {
->>>>>>> 592374af
 			copied := make([]byte, len(token))
 			copy(copied, token)
 			return copied
