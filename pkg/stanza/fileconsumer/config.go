--- conflicted
+++ resolved
@@ -11,28 +11,17 @@
 
 	"go.opentelemetry.io/collector/featuregate"
 	"go.uber.org/zap"
-<<<<<<< HEAD
-=======
 	"golang.org/x/text/encoding"
->>>>>>> 592374af
 
 	"github.com/open-telemetry/opentelemetry-collector-contrib/pkg/stanza/decode"
 	"github.com/open-telemetry/opentelemetry-collector-contrib/pkg/stanza/fileconsumer/emit"
 	"github.com/open-telemetry/opentelemetry-collector-contrib/pkg/stanza/fileconsumer/internal/fingerprint"
 	"github.com/open-telemetry/opentelemetry-collector-contrib/pkg/stanza/fileconsumer/internal/header"
-<<<<<<< HEAD
-	"github.com/open-telemetry/opentelemetry-collector-contrib/pkg/stanza/fileconsumer/internal/splitter"
-	"github.com/open-telemetry/opentelemetry-collector-contrib/pkg/stanza/fileconsumer/matcher"
-	"github.com/open-telemetry/opentelemetry-collector-contrib/pkg/stanza/operator"
-	"github.com/open-telemetry/opentelemetry-collector-contrib/pkg/stanza/operator/helper"
-	"github.com/open-telemetry/opentelemetry-collector-contrib/pkg/stanza/tokenize"
-=======
 	"github.com/open-telemetry/opentelemetry-collector-contrib/pkg/stanza/fileconsumer/internal/reader"
 	"github.com/open-telemetry/opentelemetry-collector-contrib/pkg/stanza/fileconsumer/matcher"
 	"github.com/open-telemetry/opentelemetry-collector-contrib/pkg/stanza/operator"
 	"github.com/open-telemetry/opentelemetry-collector-contrib/pkg/stanza/operator/helper"
 	"github.com/open-telemetry/opentelemetry-collector-contrib/pkg/stanza/split"
->>>>>>> 592374af
 	"github.com/open-telemetry/opentelemetry-collector-contrib/pkg/stanza/trim"
 )
 
@@ -40,10 +29,7 @@
 	defaultMaxLogSize         = 1024 * 1024
 	defaultMaxConcurrentFiles = 1024
 	defaultEncoding           = "utf-8"
-<<<<<<< HEAD
-=======
 	defaultPollInterval       = 200 * time.Millisecond
->>>>>>> 592374af
 	defaultFlushPeriod        = 500 * time.Millisecond
 )
 
@@ -68,12 +54,7 @@
 		IncludeFilePath:         false,
 		IncludeFileNameResolved: false,
 		IncludeFilePathResolved: false,
-<<<<<<< HEAD
-		PollInterval:            200 * time.Millisecond,
-		Multiline:               tokenize.NewMultilineConfig(),
-=======
 		PollInterval:            defaultPollInterval,
->>>>>>> 592374af
 		Encoding:                defaultEncoding,
 		StartAt:                 "end",
 		FingerprintSize:         fingerprint.DefaultSize,
@@ -87,38 +68,6 @@
 // Config is the configuration of a file input operator
 type Config struct {
 	matcher.Criteria        `mapstructure:",squash"`
-<<<<<<< HEAD
-	IncludeFileName         bool                     `mapstructure:"include_file_name,omitempty"`
-	IncludeFilePath         bool                     `mapstructure:"include_file_path,omitempty"`
-	IncludeFileNameResolved bool                     `mapstructure:"include_file_name_resolved,omitempty"`
-	IncludeFilePathResolved bool                     `mapstructure:"include_file_path_resolved,omitempty"`
-	PollInterval            time.Duration            `mapstructure:"poll_interval,omitempty"`
-	StartAt                 string                   `mapstructure:"start_at,omitempty"`
-	FingerprintSize         helper.ByteSize          `mapstructure:"fingerprint_size,omitempty"`
-	MaxLogSize              helper.ByteSize          `mapstructure:"max_log_size,omitempty"`
-	MaxConcurrentFiles      int                      `mapstructure:"max_concurrent_files,omitempty"`
-	MaxBatches              int                      `mapstructure:"max_batches,omitempty"`
-	DeleteAfterRead         bool                     `mapstructure:"delete_after_read,omitempty"`
-	Multiline               tokenize.MultilineConfig `mapstructure:"multiline,omitempty"`
-	TrimConfig              trim.Config              `mapstructure:",squash,omitempty"`
-	Encoding                string                   `mapstructure:"encoding,omitempty"`
-	FlushPeriod             time.Duration            `mapstructure:"force_flush_period,omitempty"`
-	Header                  *HeaderConfig            `mapstructure:"header,omitempty"`
-}
-
-type HeaderConfig struct {
-	Pattern           string            `mapstructure:"pattern"`
-	MetadataOperators []operator.Config `mapstructure:"metadata_operators"`
-}
-
-// Build will build a file input operator from the supplied configuration
-func (c Config) Build(logger *zap.SugaredLogger, emit emit.Callback) (*Manager, error) {
-	if err := c.validate(); err != nil {
-		return nil, err
-	}
-
-	enc, err := decode.LookupEncoding(c.Encoding)
-=======
 	IncludeFileName         bool            `mapstructure:"include_file_name,omitempty"`
 	IncludeFilePath         bool            `mapstructure:"include_file_path,omitempty"`
 	IncludeFileNameResolved bool            `mapstructure:"include_file_name_resolved,omitempty"`
@@ -154,21 +103,13 @@
 	}
 
 	splitFunc, err := c.SplitConfig.Func(enc, false, int(c.MaxLogSize))
->>>>>>> 592374af
-	if err != nil {
-		return nil, err
-	}
-
-<<<<<<< HEAD
-	// Ensure that splitter is buildable
-	factory := splitter.NewMultilineFactory(c.Multiline, enc, int(c.MaxLogSize), c.TrimConfig.Func(), c.FlushPeriod)
-	if _, err := factory.Build(); err != nil {
-		return nil, err
-=======
+	if err != nil {
+		return nil, err
+	}
+
 	trimFunc := trim.Nop
 	if enc != encoding.Nop {
 		trimFunc = c.TrimConfig.Func()
->>>>>>> 592374af
 	}
 
 	return c.buildManager(logger, emit, splitFunc, trimFunc)
@@ -179,28 +120,10 @@
 	if err := c.validate(); err != nil {
 		return nil, err
 	}
-<<<<<<< HEAD
-
-	if splitFunc == nil {
-		return nil, fmt.Errorf("must provide split function")
-	}
-
-	// Ensure that splitter is buildable
-	factory := splitter.NewCustomFactory(splitFunc, c.FlushPeriod)
-	if _, err := factory.Build(); err != nil {
-		return nil, err
-	}
-
-	return c.buildManager(logger, emit, factory)
-}
-
-func (c Config) buildManager(logger *zap.SugaredLogger, emit emit.Callback, factory splitter.Factory) (*Manager, error) {
-=======
 	return c.buildManager(logger, emit, splitFunc, c.TrimConfig.Func())
 }
 
 func (c Config) buildManager(logger *zap.SugaredLogger, emit emit.Callback, splitFunc bufio.SplitFunc, trimFunc trim.Func) (*Manager, error) {
->>>>>>> 592374af
 	if emit == nil {
 		return nil, fmt.Errorf("must provide emit function")
 	}
@@ -237,30 +160,6 @@
 		cancel:        func() {},
 		readerFactory: reader.Factory{
 			SugaredLogger: logger.With("component", "fileconsumer"),
-<<<<<<< HEAD
-			readerConfig: &readerConfig{
-				fingerprintSize:         int(c.FingerprintSize),
-				maxLogSize:              int(c.MaxLogSize),
-				emit:                    emit,
-				includeFileName:         c.IncludeFileName,
-				includeFilePath:         c.IncludeFilePath,
-				includeFileNameResolved: c.IncludeFileNameResolved,
-				includeFilePathResolved: c.IncludeFilePathResolved,
-			},
-			fromBeginning:   startAtBeginning,
-			splitterFactory: factory,
-			encoding:        enc,
-			headerConfig:    hCfg,
-		},
-		fileMatcher:     fileMatcher,
-		roller:          newRoller(),
-		pollInterval:    c.PollInterval,
-		maxBatchFiles:   c.MaxConcurrentFiles / 2,
-		maxBatches:      c.MaxBatches,
-		deleteAfterRead: c.DeleteAfterRead,
-		knownFiles:      make([]*reader, 0, 10),
-		seenPaths:       make(map[string]struct{}, 100),
-=======
 			Config: &reader.Config{
 				FingerprintSize:         int(c.FingerprintSize),
 				MaxLogSize:              int(c.MaxLogSize),
@@ -284,7 +183,6 @@
 		maxBatches:        c.MaxBatches,
 		previousPollFiles: make([]*reader.Reader, 0, c.MaxConcurrentFiles/2),
 		knownFiles:        []*reader.Metadata{},
->>>>>>> 592374af
 	}, nil
 }
 
