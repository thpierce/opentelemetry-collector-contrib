// Copyright The OpenTelemetry Authors
// SPDX-License-Identifier: Apache-2.0

package entry // import "github.com/open-telemetry/opentelemetry-collector-contrib/pkg/stanza/entry"

// NilField is a struct that implements Field, but
// does nothing for all its operations. It is useful
// as a default no-op field to avoid nil checks.
type NilField struct{}

// Get will return always return nil
<<<<<<< HEAD
func (l NilField) Get(_ *Entry) (interface{}, bool) {
=======
func (l NilField) Get(_ *Entry) (any, bool) {
>>>>>>> 592374af
	return nil, true
}

// Set will do nothing and return no error
<<<<<<< HEAD
func (l NilField) Set(_ *Entry, _ interface{}) error {
=======
func (l NilField) Set(_ *Entry, _ any) error {
>>>>>>> 592374af
	return nil
}

// Delete will do nothing and return no error
<<<<<<< HEAD
func (l NilField) Delete(_ *Entry) (interface{}, bool) {
=======
func (l NilField) Delete(_ *Entry) (any, bool) {
>>>>>>> 592374af
	return nil, true
}

func (l NilField) String() string {
	return "$nil"
}

// NewNilField will create a new nil field
func NewNilField() Field {
	return Field{NilField{}}
}<|MERGE_RESOLUTION|>--- conflicted
+++ resolved
@@ -9,29 +9,17 @@
 type NilField struct{}
 
 // Get will return always return nil
-<<<<<<< HEAD
-func (l NilField) Get(_ *Entry) (interface{}, bool) {
-=======
 func (l NilField) Get(_ *Entry) (any, bool) {
->>>>>>> 592374af
 	return nil, true
 }
 
 // Set will do nothing and return no error
-<<<<<<< HEAD
-func (l NilField) Set(_ *Entry, _ interface{}) error {
-=======
 func (l NilField) Set(_ *Entry, _ any) error {
->>>>>>> 592374af
 	return nil
 }
 
 // Delete will do nothing and return no error
-<<<<<<< HEAD
-func (l NilField) Delete(_ *Entry) (interface{}, bool) {
-=======
 func (l NilField) Delete(_ *Entry) (any, bool) {
->>>>>>> 592374af
 	return nil, true
 }
 
