--- conflicted
+++ resolved
@@ -23,11 +23,7 @@
 		{
 			name: "handle string",
 			target: ottl.StandardStringGetter[any]{
-<<<<<<< HEAD
-				Getter: func(ctx context.Context, tCtx any) (interface{}, error) {
-=======
 				Getter: func(ctx context.Context, tCtx any) (any, error) {
->>>>>>> 592374af
 					return `{"test":"string value"}`, nil
 				},
 			},
@@ -38,11 +34,7 @@
 		{
 			name: "handle bool",
 			target: ottl.StandardStringGetter[any]{
-<<<<<<< HEAD
-				Getter: func(ctx context.Context, tCtx any) (interface{}, error) {
-=======
 				Getter: func(ctx context.Context, tCtx any) (any, error) {
->>>>>>> 592374af
 					return `{"test":true}`, nil
 				},
 			},
@@ -53,11 +45,7 @@
 		{
 			name: "handle int",
 			target: ottl.StandardStringGetter[any]{
-<<<<<<< HEAD
-				Getter: func(ctx context.Context, tCtx any) (interface{}, error) {
-=======
 				Getter: func(ctx context.Context, tCtx any) (any, error) {
->>>>>>> 592374af
 					return `{"test":1}`, nil
 				},
 			},
@@ -68,11 +56,7 @@
 		{
 			name: "handle float",
 			target: ottl.StandardStringGetter[any]{
-<<<<<<< HEAD
-				Getter: func(ctx context.Context, tCtx any) (interface{}, error) {
-=======
 				Getter: func(ctx context.Context, tCtx any) (any, error) {
->>>>>>> 592374af
 					return `{"test":1.1}`, nil
 				},
 			},
@@ -83,11 +67,7 @@
 		{
 			name: "handle nil",
 			target: ottl.StandardStringGetter[any]{
-<<<<<<< HEAD
-				Getter: func(ctx context.Context, tCtx any) (interface{}, error) {
-=======
 				Getter: func(ctx context.Context, tCtx any) (any, error) {
->>>>>>> 592374af
 					return `{"test":null}`, nil
 				},
 			},
@@ -98,11 +78,7 @@
 		{
 			name: "handle array",
 			target: ottl.StandardStringGetter[any]{
-<<<<<<< HEAD
-				Getter: func(ctx context.Context, tCtx any) (interface{}, error) {
-=======
 				Getter: func(ctx context.Context, tCtx any) (any, error) {
->>>>>>> 592374af
 					return `{"test":["string","value"]}`, nil
 				},
 			},
@@ -115,11 +91,7 @@
 		{
 			name: "handle nested object",
 			target: ottl.StandardStringGetter[any]{
-<<<<<<< HEAD
-				Getter: func(ctx context.Context, tCtx any) (interface{}, error) {
-=======
 				Getter: func(ctx context.Context, tCtx any) (any, error) {
->>>>>>> 592374af
 					return `{"test":{"nested":"true"}}`, nil
 				},
 			},
@@ -131,11 +103,7 @@
 		{
 			name: "updates existing",
 			target: ottl.StandardStringGetter[any]{
-<<<<<<< HEAD
-				Getter: func(ctx context.Context, tCtx any) (interface{}, error) {
-=======
 				Getter: func(ctx context.Context, tCtx any) (any, error) {
->>>>>>> 592374af
 					return `{"existing":"pass"}`, nil
 				},
 			},
@@ -146,11 +114,7 @@
 		{
 			name: "complex",
 			target: ottl.StandardStringGetter[any]{
-<<<<<<< HEAD
-				Getter: func(ctx context.Context, tCtx any) (interface{}, error) {
-=======
 				Getter: func(ctx context.Context, tCtx any) (any, error) {
->>>>>>> 592374af
 					return `{"test1":{"nested":"true"},"test2":"string","test3":1,"test4":1.1,"test5":[[1], [2, 3],[]],"test6":null}`, nil
 				},
 			},
@@ -195,13 +159,8 @@
 }
 
 func Test_ParseJSON_Error(t *testing.T) {
-<<<<<<< HEAD
-	target := &ottl.StandardStringGetter[interface{}]{
-		Getter: func(ctx context.Context, tCtx interface{}) (interface{}, error) {
-=======
 	target := &ottl.StandardStringGetter[any]{
 		Getter: func(ctx context.Context, tCtx any) (any, error) {
->>>>>>> 592374af
 			return 1, nil
 		},
 	}
