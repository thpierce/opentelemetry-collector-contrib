--- conflicted
+++ resolved
@@ -21,11 +21,7 @@
 	input.PutBool("test3", true)
 
 	target := &ottl.StandardPMapGetter[pcommon.Map]{
-<<<<<<< HEAD
-		Getter: func(ctx context.Context, tCtx pcommon.Map) (interface{}, error) {
-=======
 		Getter: func(ctx context.Context, tCtx pcommon.Map) (any, error) {
->>>>>>> 592374af
 			return tCtx, nil
 		},
 	}
@@ -84,13 +80,8 @@
 
 func Test_deleteMatchingKeys_bad_input(t *testing.T) {
 	input := pcommon.NewValueInt(1)
-<<<<<<< HEAD
-	target := &ottl.StandardPMapGetter[interface{}]{
-		Getter: func(ctx context.Context, tCtx interface{}) (interface{}, error) {
-=======
 	target := &ottl.StandardPMapGetter[any]{
 		Getter: func(ctx context.Context, tCtx any) (any, error) {
->>>>>>> 592374af
 			return tCtx, nil
 		},
 	}
@@ -103,13 +94,8 @@
 }
 
 func Test_deleteMatchingKeys_get_nil(t *testing.T) {
-<<<<<<< HEAD
-	target := &ottl.StandardPMapGetter[interface{}]{
-		Getter: func(ctx context.Context, tCtx interface{}) (interface{}, error) {
-=======
 	target := &ottl.StandardPMapGetter[any]{
 		Getter: func(ctx context.Context, tCtx any) (any, error) {
->>>>>>> 592374af
 			return tCtx, nil
 		},
 	}
@@ -121,13 +107,8 @@
 }
 
 func Test_deleteMatchingKeys_invalid_pattern(t *testing.T) {
-<<<<<<< HEAD
-	target := &ottl.StandardPMapGetter[interface{}]{
-		Getter: func(ctx context.Context, tCtx interface{}) (interface{}, error) {
-=======
 	target := &ottl.StandardPMapGetter[any]{
 		Getter: func(ctx context.Context, tCtx any) (any, error) {
->>>>>>> 592374af
 			t.Errorf("nothing should be received in this scenario")
 			return nil, nil
 		},
