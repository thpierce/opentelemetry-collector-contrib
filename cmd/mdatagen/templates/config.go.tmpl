--- conflicted
+++ resolved
@@ -2,11 +2,7 @@
 
 package {{ .Package }}
 
-<<<<<<< HEAD
-{{ if .Metrics -}}
-=======
 {{ if or .Metrics .ResourceAttributes -}}
->>>>>>> 592374af
 import "go.opentelemetry.io/collector/confmap"
 {{- end }}
 
