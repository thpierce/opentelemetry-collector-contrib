// Code generated by mdatagen. DO NOT EDIT.

package metadata

import (
	"testing"

	"github.com/stretchr/testify/assert"
	"go.opentelemetry.io/collector/pdata/pcommon"
	"go.opentelemetry.io/collector/pdata/pmetric"
	"go.opentelemetry.io/collector/receiver/receivertest"
	"go.uber.org/zap"
	"go.uber.org/zap/zaptest/observer"
)

type testConfigCollection int

const (
	testSetDefault testConfigCollection = iota
	testSetAll
	testSetNone
)

func TestMetricsBuilder(t *testing.T) {
	tests := []struct {
		name      string
		configSet testConfigCollection
	}{
		{
			name:      "default",
			configSet: testSetDefault,
		},
		{
			name:      "all_set",
			configSet: testSetAll,
		},
		{
			name:      "none_set",
			configSet: testSetNone,
		},
	}
	for _, test := range tests {
		t.Run(test.name, func(t *testing.T) {
			start := pcommon.Timestamp(1_000_000_000)
			ts := pcommon.Timestamp(1_000_001_000)
			observedZapCore, observedLogs := observer.New(zap.WarnLevel)
			settings := receivertest.NewNopCreateSettings()
			settings.Logger = zap.New(observedZapCore)
			mb := NewMetricsBuilder(loadMetricsBuilderConfig(t, test.name), settings, WithStartTime(start))

			expectedWarnings := 0

			assert.Equal(t, expectedWarnings, observedLogs.Len())

			defaultMetricsCount := 0
			allMetricsCount := 0

			defaultMetricsCount++
			allMetricsCount++
			mb.RecordRedisClientsBlockedDataPoint(ts, 1)

			defaultMetricsCount++
			allMetricsCount++
			mb.RecordRedisClientsConnectedDataPoint(ts, 1)

			defaultMetricsCount++
			allMetricsCount++
			mb.RecordRedisClientsMaxInputBufferDataPoint(ts, 1)

			defaultMetricsCount++
			allMetricsCount++
			mb.RecordRedisClientsMaxOutputBufferDataPoint(ts, 1)

			allMetricsCount++
			mb.RecordRedisCmdCallsDataPoint(ts, 1, "cmd-val")
<<<<<<< HEAD
=======

			allMetricsCount++
			mb.RecordRedisCmdLatencyDataPoint(ts, 1, "cmd-val", AttributePercentileP50)
>>>>>>> 592374af

			allMetricsCount++
			mb.RecordRedisCmdUsecDataPoint(ts, 1, "cmd-val")

			defaultMetricsCount++
			allMetricsCount++
			mb.RecordRedisCommandsDataPoint(ts, 1)

			defaultMetricsCount++
			allMetricsCount++
			mb.RecordRedisCommandsProcessedDataPoint(ts, 1)

			defaultMetricsCount++
			allMetricsCount++
			mb.RecordRedisConnectionsReceivedDataPoint(ts, 1)

			defaultMetricsCount++
			allMetricsCount++
			mb.RecordRedisConnectionsRejectedDataPoint(ts, 1)

			defaultMetricsCount++
			allMetricsCount++
			mb.RecordRedisCPUTimeDataPoint(ts, 1, AttributeStateSys)

			defaultMetricsCount++
			allMetricsCount++
			mb.RecordRedisDbAvgTTLDataPoint(ts, 1, "db-val")

			defaultMetricsCount++
			allMetricsCount++
			mb.RecordRedisDbExpiresDataPoint(ts, 1, "db-val")

			defaultMetricsCount++
			allMetricsCount++
			mb.RecordRedisDbKeysDataPoint(ts, 1, "db-val")

			defaultMetricsCount++
			allMetricsCount++
			mb.RecordRedisKeysEvictedDataPoint(ts, 1)

			defaultMetricsCount++
			allMetricsCount++
			mb.RecordRedisKeysExpiredDataPoint(ts, 1)

			defaultMetricsCount++
			allMetricsCount++
			mb.RecordRedisKeyspaceHitsDataPoint(ts, 1)

			defaultMetricsCount++
			allMetricsCount++
			mb.RecordRedisKeyspaceMissesDataPoint(ts, 1)

			defaultMetricsCount++
			allMetricsCount++
			mb.RecordRedisLatestForkDataPoint(ts, 1)

			allMetricsCount++
			mb.RecordRedisMaxmemoryDataPoint(ts, 1)

			defaultMetricsCount++
			allMetricsCount++
			mb.RecordRedisMemoryFragmentationRatioDataPoint(ts, 1)

			defaultMetricsCount++
			allMetricsCount++
			mb.RecordRedisMemoryLuaDataPoint(ts, 1)

			defaultMetricsCount++
			allMetricsCount++
			mb.RecordRedisMemoryPeakDataPoint(ts, 1)

			defaultMetricsCount++
			allMetricsCount++
			mb.RecordRedisMemoryRssDataPoint(ts, 1)

			defaultMetricsCount++
			allMetricsCount++
			mb.RecordRedisMemoryUsedDataPoint(ts, 1)

			defaultMetricsCount++
			allMetricsCount++
			mb.RecordRedisNetInputDataPoint(ts, 1)

			defaultMetricsCount++
			allMetricsCount++
			mb.RecordRedisNetOutputDataPoint(ts, 1)

			defaultMetricsCount++
			allMetricsCount++
			mb.RecordRedisRdbChangesSinceLastSaveDataPoint(ts, 1)

			defaultMetricsCount++
			allMetricsCount++
			mb.RecordRedisReplicationBacklogFirstByteOffsetDataPoint(ts, 1)

			defaultMetricsCount++
			allMetricsCount++
			mb.RecordRedisReplicationOffsetDataPoint(ts, 1)

			allMetricsCount++
			mb.RecordRedisRoleDataPoint(ts, 1, AttributeRoleReplica)

			defaultMetricsCount++
			allMetricsCount++
			mb.RecordRedisSlavesConnectedDataPoint(ts, 1)

			defaultMetricsCount++
			allMetricsCount++
			mb.RecordRedisUptimeDataPoint(ts, 1)

			rb := mb.NewResourceBuilder()
			rb.SetRedisVersion("redis.version-val")
<<<<<<< HEAD
=======
			rb.SetServerAddress("server.address-val")
			rb.SetServerPort("server.port-val")
>>>>>>> 592374af
			res := rb.Emit()
			metrics := mb.Emit(WithResource(res))

			if test.configSet == testSetNone {
				assert.Equal(t, 0, metrics.ResourceMetrics().Len())
				return
			}

			assert.Equal(t, 1, metrics.ResourceMetrics().Len())
			rm := metrics.ResourceMetrics().At(0)
			assert.Equal(t, res, rm.Resource())
			assert.Equal(t, 1, rm.ScopeMetrics().Len())
			ms := rm.ScopeMetrics().At(0).Metrics()
			if test.configSet == testSetDefault {
				assert.Equal(t, defaultMetricsCount, ms.Len())
			}
			if test.configSet == testSetAll {
				assert.Equal(t, allMetricsCount, ms.Len())
			}
			validatedMetrics := make(map[string]bool)
			for i := 0; i < ms.Len(); i++ {
				switch ms.At(i).Name() {
				case "redis.clients.blocked":
					assert.False(t, validatedMetrics["redis.clients.blocked"], "Found a duplicate in the metrics slice: redis.clients.blocked")
					validatedMetrics["redis.clients.blocked"] = true
					assert.Equal(t, pmetric.MetricTypeSum, ms.At(i).Type())
					assert.Equal(t, 1, ms.At(i).Sum().DataPoints().Len())
					assert.Equal(t, "Number of clients pending on a blocking call", ms.At(i).Description())
					assert.Equal(t, "{client}", ms.At(i).Unit())
					assert.Equal(t, false, ms.At(i).Sum().IsMonotonic())
					assert.Equal(t, pmetric.AggregationTemporalityCumulative, ms.At(i).Sum().AggregationTemporality())
					dp := ms.At(i).Sum().DataPoints().At(0)
					assert.Equal(t, start, dp.StartTimestamp())
					assert.Equal(t, ts, dp.Timestamp())
					assert.Equal(t, pmetric.NumberDataPointValueTypeInt, dp.ValueType())
					assert.Equal(t, int64(1), dp.IntValue())
				case "redis.clients.connected":
					assert.False(t, validatedMetrics["redis.clients.connected"], "Found a duplicate in the metrics slice: redis.clients.connected")
					validatedMetrics["redis.clients.connected"] = true
					assert.Equal(t, pmetric.MetricTypeSum, ms.At(i).Type())
					assert.Equal(t, 1, ms.At(i).Sum().DataPoints().Len())
					assert.Equal(t, "Number of client connections (excluding connections from replicas)", ms.At(i).Description())
					assert.Equal(t, "{client}", ms.At(i).Unit())
					assert.Equal(t, false, ms.At(i).Sum().IsMonotonic())
					assert.Equal(t, pmetric.AggregationTemporalityCumulative, ms.At(i).Sum().AggregationTemporality())
					dp := ms.At(i).Sum().DataPoints().At(0)
					assert.Equal(t, start, dp.StartTimestamp())
					assert.Equal(t, ts, dp.Timestamp())
					assert.Equal(t, pmetric.NumberDataPointValueTypeInt, dp.ValueType())
					assert.Equal(t, int64(1), dp.IntValue())
				case "redis.clients.max_input_buffer":
					assert.False(t, validatedMetrics["redis.clients.max_input_buffer"], "Found a duplicate in the metrics slice: redis.clients.max_input_buffer")
					validatedMetrics["redis.clients.max_input_buffer"] = true
					assert.Equal(t, pmetric.MetricTypeGauge, ms.At(i).Type())
					assert.Equal(t, 1, ms.At(i).Gauge().DataPoints().Len())
					assert.Equal(t, "Biggest input buffer among current client connections", ms.At(i).Description())
					assert.Equal(t, "By", ms.At(i).Unit())
					dp := ms.At(i).Gauge().DataPoints().At(0)
					assert.Equal(t, start, dp.StartTimestamp())
					assert.Equal(t, ts, dp.Timestamp())
					assert.Equal(t, pmetric.NumberDataPointValueTypeInt, dp.ValueType())
					assert.Equal(t, int64(1), dp.IntValue())
				case "redis.clients.max_output_buffer":
					assert.False(t, validatedMetrics["redis.clients.max_output_buffer"], "Found a duplicate in the metrics slice: redis.clients.max_output_buffer")
					validatedMetrics["redis.clients.max_output_buffer"] = true
					assert.Equal(t, pmetric.MetricTypeGauge, ms.At(i).Type())
					assert.Equal(t, 1, ms.At(i).Gauge().DataPoints().Len())
					assert.Equal(t, "Longest output list among current client connections", ms.At(i).Description())
					assert.Equal(t, "By", ms.At(i).Unit())
					dp := ms.At(i).Gauge().DataPoints().At(0)
					assert.Equal(t, start, dp.StartTimestamp())
					assert.Equal(t, ts, dp.Timestamp())
					assert.Equal(t, pmetric.NumberDataPointValueTypeInt, dp.ValueType())
					assert.Equal(t, int64(1), dp.IntValue())
				case "redis.cmd.calls":
					assert.False(t, validatedMetrics["redis.cmd.calls"], "Found a duplicate in the metrics slice: redis.cmd.calls")
					validatedMetrics["redis.cmd.calls"] = true
					assert.Equal(t, pmetric.MetricTypeSum, ms.At(i).Type())
					assert.Equal(t, 1, ms.At(i).Sum().DataPoints().Len())
					assert.Equal(t, "Total number of calls for a command", ms.At(i).Description())
					assert.Equal(t, "{call}", ms.At(i).Unit())
					assert.Equal(t, true, ms.At(i).Sum().IsMonotonic())
					assert.Equal(t, pmetric.AggregationTemporalityCumulative, ms.At(i).Sum().AggregationTemporality())
					dp := ms.At(i).Sum().DataPoints().At(0)
					assert.Equal(t, start, dp.StartTimestamp())
					assert.Equal(t, ts, dp.Timestamp())
					assert.Equal(t, pmetric.NumberDataPointValueTypeInt, dp.ValueType())
					assert.Equal(t, int64(1), dp.IntValue())
					attrVal, ok := dp.Attributes().Get("cmd")
					assert.True(t, ok)
					assert.EqualValues(t, "cmd-val", attrVal.Str())
<<<<<<< HEAD
=======
				case "redis.cmd.latency":
					assert.False(t, validatedMetrics["redis.cmd.latency"], "Found a duplicate in the metrics slice: redis.cmd.latency")
					validatedMetrics["redis.cmd.latency"] = true
					assert.Equal(t, pmetric.MetricTypeGauge, ms.At(i).Type())
					assert.Equal(t, 1, ms.At(i).Gauge().DataPoints().Len())
					assert.Equal(t, "Command execution latency", ms.At(i).Description())
					assert.Equal(t, "s", ms.At(i).Unit())
					dp := ms.At(i).Gauge().DataPoints().At(0)
					assert.Equal(t, start, dp.StartTimestamp())
					assert.Equal(t, ts, dp.Timestamp())
					assert.Equal(t, pmetric.NumberDataPointValueTypeDouble, dp.ValueType())
					assert.Equal(t, float64(1), dp.DoubleValue())
					attrVal, ok := dp.Attributes().Get("cmd")
					assert.True(t, ok)
					assert.EqualValues(t, "cmd-val", attrVal.Str())
					attrVal, ok = dp.Attributes().Get("percentile")
					assert.True(t, ok)
					assert.EqualValues(t, "p50", attrVal.Str())
>>>>>>> 592374af
				case "redis.cmd.usec":
					assert.False(t, validatedMetrics["redis.cmd.usec"], "Found a duplicate in the metrics slice: redis.cmd.usec")
					validatedMetrics["redis.cmd.usec"] = true
					assert.Equal(t, pmetric.MetricTypeSum, ms.At(i).Type())
					assert.Equal(t, 1, ms.At(i).Sum().DataPoints().Len())
					assert.Equal(t, "Total time for all executions of this command", ms.At(i).Description())
					assert.Equal(t, "us", ms.At(i).Unit())
					assert.Equal(t, true, ms.At(i).Sum().IsMonotonic())
					assert.Equal(t, pmetric.AggregationTemporalityCumulative, ms.At(i).Sum().AggregationTemporality())
					dp := ms.At(i).Sum().DataPoints().At(0)
					assert.Equal(t, start, dp.StartTimestamp())
					assert.Equal(t, ts, dp.Timestamp())
					assert.Equal(t, pmetric.NumberDataPointValueTypeInt, dp.ValueType())
					assert.Equal(t, int64(1), dp.IntValue())
					attrVal, ok := dp.Attributes().Get("cmd")
					assert.True(t, ok)
					assert.EqualValues(t, "cmd-val", attrVal.Str())
				case "redis.commands":
					assert.False(t, validatedMetrics["redis.commands"], "Found a duplicate in the metrics slice: redis.commands")
					validatedMetrics["redis.commands"] = true
					assert.Equal(t, pmetric.MetricTypeGauge, ms.At(i).Type())
					assert.Equal(t, 1, ms.At(i).Gauge().DataPoints().Len())
					assert.Equal(t, "Number of commands processed per second", ms.At(i).Description())
					assert.Equal(t, "{ops}/s", ms.At(i).Unit())
					dp := ms.At(i).Gauge().DataPoints().At(0)
					assert.Equal(t, start, dp.StartTimestamp())
					assert.Equal(t, ts, dp.Timestamp())
					assert.Equal(t, pmetric.NumberDataPointValueTypeInt, dp.ValueType())
					assert.Equal(t, int64(1), dp.IntValue())
				case "redis.commands.processed":
					assert.False(t, validatedMetrics["redis.commands.processed"], "Found a duplicate in the metrics slice: redis.commands.processed")
					validatedMetrics["redis.commands.processed"] = true
					assert.Equal(t, pmetric.MetricTypeSum, ms.At(i).Type())
					assert.Equal(t, 1, ms.At(i).Sum().DataPoints().Len())
					assert.Equal(t, "Total number of commands processed by the server", ms.At(i).Description())
					assert.Equal(t, "{command}", ms.At(i).Unit())
					assert.Equal(t, true, ms.At(i).Sum().IsMonotonic())
					assert.Equal(t, pmetric.AggregationTemporalityCumulative, ms.At(i).Sum().AggregationTemporality())
					dp := ms.At(i).Sum().DataPoints().At(0)
					assert.Equal(t, start, dp.StartTimestamp())
					assert.Equal(t, ts, dp.Timestamp())
					assert.Equal(t, pmetric.NumberDataPointValueTypeInt, dp.ValueType())
					assert.Equal(t, int64(1), dp.IntValue())
				case "redis.connections.received":
					assert.False(t, validatedMetrics["redis.connections.received"], "Found a duplicate in the metrics slice: redis.connections.received")
					validatedMetrics["redis.connections.received"] = true
					assert.Equal(t, pmetric.MetricTypeSum, ms.At(i).Type())
					assert.Equal(t, 1, ms.At(i).Sum().DataPoints().Len())
					assert.Equal(t, "Total number of connections accepted by the server", ms.At(i).Description())
					assert.Equal(t, "{connection}", ms.At(i).Unit())
					assert.Equal(t, true, ms.At(i).Sum().IsMonotonic())
					assert.Equal(t, pmetric.AggregationTemporalityCumulative, ms.At(i).Sum().AggregationTemporality())
					dp := ms.At(i).Sum().DataPoints().At(0)
					assert.Equal(t, start, dp.StartTimestamp())
					assert.Equal(t, ts, dp.Timestamp())
					assert.Equal(t, pmetric.NumberDataPointValueTypeInt, dp.ValueType())
					assert.Equal(t, int64(1), dp.IntValue())
				case "redis.connections.rejected":
					assert.False(t, validatedMetrics["redis.connections.rejected"], "Found a duplicate in the metrics slice: redis.connections.rejected")
					validatedMetrics["redis.connections.rejected"] = true
					assert.Equal(t, pmetric.MetricTypeSum, ms.At(i).Type())
					assert.Equal(t, 1, ms.At(i).Sum().DataPoints().Len())
					assert.Equal(t, "Number of connections rejected because of maxclients limit", ms.At(i).Description())
					assert.Equal(t, "{connection}", ms.At(i).Unit())
					assert.Equal(t, true, ms.At(i).Sum().IsMonotonic())
					assert.Equal(t, pmetric.AggregationTemporalityCumulative, ms.At(i).Sum().AggregationTemporality())
					dp := ms.At(i).Sum().DataPoints().At(0)
					assert.Equal(t, start, dp.StartTimestamp())
					assert.Equal(t, ts, dp.Timestamp())
					assert.Equal(t, pmetric.NumberDataPointValueTypeInt, dp.ValueType())
					assert.Equal(t, int64(1), dp.IntValue())
				case "redis.cpu.time":
					assert.False(t, validatedMetrics["redis.cpu.time"], "Found a duplicate in the metrics slice: redis.cpu.time")
					validatedMetrics["redis.cpu.time"] = true
					assert.Equal(t, pmetric.MetricTypeSum, ms.At(i).Type())
					assert.Equal(t, 1, ms.At(i).Sum().DataPoints().Len())
					assert.Equal(t, "System CPU consumed by the Redis server in seconds since server start", ms.At(i).Description())
					assert.Equal(t, "s", ms.At(i).Unit())
					assert.Equal(t, true, ms.At(i).Sum().IsMonotonic())
					assert.Equal(t, pmetric.AggregationTemporalityCumulative, ms.At(i).Sum().AggregationTemporality())
					dp := ms.At(i).Sum().DataPoints().At(0)
					assert.Equal(t, start, dp.StartTimestamp())
					assert.Equal(t, ts, dp.Timestamp())
					assert.Equal(t, pmetric.NumberDataPointValueTypeDouble, dp.ValueType())
					assert.Equal(t, float64(1), dp.DoubleValue())
					attrVal, ok := dp.Attributes().Get("state")
					assert.True(t, ok)
					assert.EqualValues(t, "sys", attrVal.Str())
				case "redis.db.avg_ttl":
					assert.False(t, validatedMetrics["redis.db.avg_ttl"], "Found a duplicate in the metrics slice: redis.db.avg_ttl")
					validatedMetrics["redis.db.avg_ttl"] = true
					assert.Equal(t, pmetric.MetricTypeGauge, ms.At(i).Type())
					assert.Equal(t, 1, ms.At(i).Gauge().DataPoints().Len())
					assert.Equal(t, "Average keyspace keys TTL", ms.At(i).Description())
					assert.Equal(t, "ms", ms.At(i).Unit())
					dp := ms.At(i).Gauge().DataPoints().At(0)
					assert.Equal(t, start, dp.StartTimestamp())
					assert.Equal(t, ts, dp.Timestamp())
					assert.Equal(t, pmetric.NumberDataPointValueTypeInt, dp.ValueType())
					assert.Equal(t, int64(1), dp.IntValue())
					attrVal, ok := dp.Attributes().Get("db")
					assert.True(t, ok)
					assert.EqualValues(t, "db-val", attrVal.Str())
				case "redis.db.expires":
					assert.False(t, validatedMetrics["redis.db.expires"], "Found a duplicate in the metrics slice: redis.db.expires")
					validatedMetrics["redis.db.expires"] = true
					assert.Equal(t, pmetric.MetricTypeGauge, ms.At(i).Type())
					assert.Equal(t, 1, ms.At(i).Gauge().DataPoints().Len())
					assert.Equal(t, "Number of keyspace keys with an expiration", ms.At(i).Description())
					assert.Equal(t, "{key}", ms.At(i).Unit())
					dp := ms.At(i).Gauge().DataPoints().At(0)
					assert.Equal(t, start, dp.StartTimestamp())
					assert.Equal(t, ts, dp.Timestamp())
					assert.Equal(t, pmetric.NumberDataPointValueTypeInt, dp.ValueType())
					assert.Equal(t, int64(1), dp.IntValue())
					attrVal, ok := dp.Attributes().Get("db")
					assert.True(t, ok)
					assert.EqualValues(t, "db-val", attrVal.Str())
				case "redis.db.keys":
					assert.False(t, validatedMetrics["redis.db.keys"], "Found a duplicate in the metrics slice: redis.db.keys")
					validatedMetrics["redis.db.keys"] = true
					assert.Equal(t, pmetric.MetricTypeGauge, ms.At(i).Type())
					assert.Equal(t, 1, ms.At(i).Gauge().DataPoints().Len())
					assert.Equal(t, "Number of keyspace keys", ms.At(i).Description())
					assert.Equal(t, "{key}", ms.At(i).Unit())
					dp := ms.At(i).Gauge().DataPoints().At(0)
					assert.Equal(t, start, dp.StartTimestamp())
					assert.Equal(t, ts, dp.Timestamp())
					assert.Equal(t, pmetric.NumberDataPointValueTypeInt, dp.ValueType())
					assert.Equal(t, int64(1), dp.IntValue())
					attrVal, ok := dp.Attributes().Get("db")
					assert.True(t, ok)
					assert.EqualValues(t, "db-val", attrVal.Str())
				case "redis.keys.evicted":
					assert.False(t, validatedMetrics["redis.keys.evicted"], "Found a duplicate in the metrics slice: redis.keys.evicted")
					validatedMetrics["redis.keys.evicted"] = true
					assert.Equal(t, pmetric.MetricTypeSum, ms.At(i).Type())
					assert.Equal(t, 1, ms.At(i).Sum().DataPoints().Len())
					assert.Equal(t, "Number of evicted keys due to maxmemory limit", ms.At(i).Description())
					assert.Equal(t, "{key}", ms.At(i).Unit())
					assert.Equal(t, true, ms.At(i).Sum().IsMonotonic())
					assert.Equal(t, pmetric.AggregationTemporalityCumulative, ms.At(i).Sum().AggregationTemporality())
					dp := ms.At(i).Sum().DataPoints().At(0)
					assert.Equal(t, start, dp.StartTimestamp())
					assert.Equal(t, ts, dp.Timestamp())
					assert.Equal(t, pmetric.NumberDataPointValueTypeInt, dp.ValueType())
					assert.Equal(t, int64(1), dp.IntValue())
				case "redis.keys.expired":
					assert.False(t, validatedMetrics["redis.keys.expired"], "Found a duplicate in the metrics slice: redis.keys.expired")
					validatedMetrics["redis.keys.expired"] = true
					assert.Equal(t, pmetric.MetricTypeSum, ms.At(i).Type())
					assert.Equal(t, 1, ms.At(i).Sum().DataPoints().Len())
					assert.Equal(t, "Total number of key expiration events", ms.At(i).Description())
					assert.Equal(t, "{event}", ms.At(i).Unit())
					assert.Equal(t, true, ms.At(i).Sum().IsMonotonic())
					assert.Equal(t, pmetric.AggregationTemporalityCumulative, ms.At(i).Sum().AggregationTemporality())
					dp := ms.At(i).Sum().DataPoints().At(0)
					assert.Equal(t, start, dp.StartTimestamp())
					assert.Equal(t, ts, dp.Timestamp())
					assert.Equal(t, pmetric.NumberDataPointValueTypeInt, dp.ValueType())
					assert.Equal(t, int64(1), dp.IntValue())
				case "redis.keyspace.hits":
					assert.False(t, validatedMetrics["redis.keyspace.hits"], "Found a duplicate in the metrics slice: redis.keyspace.hits")
					validatedMetrics["redis.keyspace.hits"] = true
					assert.Equal(t, pmetric.MetricTypeSum, ms.At(i).Type())
					assert.Equal(t, 1, ms.At(i).Sum().DataPoints().Len())
					assert.Equal(t, "Number of successful lookup of keys in the main dictionary", ms.At(i).Description())
					assert.Equal(t, "{hit}", ms.At(i).Unit())
					assert.Equal(t, true, ms.At(i).Sum().IsMonotonic())
					assert.Equal(t, pmetric.AggregationTemporalityCumulative, ms.At(i).Sum().AggregationTemporality())
					dp := ms.At(i).Sum().DataPoints().At(0)
					assert.Equal(t, start, dp.StartTimestamp())
					assert.Equal(t, ts, dp.Timestamp())
					assert.Equal(t, pmetric.NumberDataPointValueTypeInt, dp.ValueType())
					assert.Equal(t, int64(1), dp.IntValue())
				case "redis.keyspace.misses":
					assert.False(t, validatedMetrics["redis.keyspace.misses"], "Found a duplicate in the metrics slice: redis.keyspace.misses")
					validatedMetrics["redis.keyspace.misses"] = true
					assert.Equal(t, pmetric.MetricTypeSum, ms.At(i).Type())
					assert.Equal(t, 1, ms.At(i).Sum().DataPoints().Len())
					assert.Equal(t, "Number of failed lookup of keys in the main dictionary", ms.At(i).Description())
					assert.Equal(t, "{miss}", ms.At(i).Unit())
					assert.Equal(t, true, ms.At(i).Sum().IsMonotonic())
					assert.Equal(t, pmetric.AggregationTemporalityCumulative, ms.At(i).Sum().AggregationTemporality())
					dp := ms.At(i).Sum().DataPoints().At(0)
					assert.Equal(t, start, dp.StartTimestamp())
					assert.Equal(t, ts, dp.Timestamp())
					assert.Equal(t, pmetric.NumberDataPointValueTypeInt, dp.ValueType())
					assert.Equal(t, int64(1), dp.IntValue())
				case "redis.latest_fork":
					assert.False(t, validatedMetrics["redis.latest_fork"], "Found a duplicate in the metrics slice: redis.latest_fork")
					validatedMetrics["redis.latest_fork"] = true
					assert.Equal(t, pmetric.MetricTypeGauge, ms.At(i).Type())
					assert.Equal(t, 1, ms.At(i).Gauge().DataPoints().Len())
					assert.Equal(t, "Duration of the latest fork operation in microseconds", ms.At(i).Description())
					assert.Equal(t, "us", ms.At(i).Unit())
					dp := ms.At(i).Gauge().DataPoints().At(0)
					assert.Equal(t, start, dp.StartTimestamp())
					assert.Equal(t, ts, dp.Timestamp())
					assert.Equal(t, pmetric.NumberDataPointValueTypeInt, dp.ValueType())
					assert.Equal(t, int64(1), dp.IntValue())
				case "redis.maxmemory":
					assert.False(t, validatedMetrics["redis.maxmemory"], "Found a duplicate in the metrics slice: redis.maxmemory")
					validatedMetrics["redis.maxmemory"] = true
					assert.Equal(t, pmetric.MetricTypeGauge, ms.At(i).Type())
					assert.Equal(t, 1, ms.At(i).Gauge().DataPoints().Len())
					assert.Equal(t, "The value of the maxmemory configuration directive", ms.At(i).Description())
					assert.Equal(t, "By", ms.At(i).Unit())
					dp := ms.At(i).Gauge().DataPoints().At(0)
					assert.Equal(t, start, dp.StartTimestamp())
					assert.Equal(t, ts, dp.Timestamp())
					assert.Equal(t, pmetric.NumberDataPointValueTypeInt, dp.ValueType())
					assert.Equal(t, int64(1), dp.IntValue())
				case "redis.memory.fragmentation_ratio":
					assert.False(t, validatedMetrics["redis.memory.fragmentation_ratio"], "Found a duplicate in the metrics slice: redis.memory.fragmentation_ratio")
					validatedMetrics["redis.memory.fragmentation_ratio"] = true
					assert.Equal(t, pmetric.MetricTypeGauge, ms.At(i).Type())
					assert.Equal(t, 1, ms.At(i).Gauge().DataPoints().Len())
					assert.Equal(t, "Ratio between used_memory_rss and used_memory", ms.At(i).Description())
					assert.Equal(t, "1", ms.At(i).Unit())
					dp := ms.At(i).Gauge().DataPoints().At(0)
					assert.Equal(t, start, dp.StartTimestamp())
					assert.Equal(t, ts, dp.Timestamp())
					assert.Equal(t, pmetric.NumberDataPointValueTypeDouble, dp.ValueType())
					assert.Equal(t, float64(1), dp.DoubleValue())
				case "redis.memory.lua":
					assert.False(t, validatedMetrics["redis.memory.lua"], "Found a duplicate in the metrics slice: redis.memory.lua")
					validatedMetrics["redis.memory.lua"] = true
					assert.Equal(t, pmetric.MetricTypeGauge, ms.At(i).Type())
					assert.Equal(t, 1, ms.At(i).Gauge().DataPoints().Len())
					assert.Equal(t, "Number of bytes used by the Lua engine", ms.At(i).Description())
					assert.Equal(t, "By", ms.At(i).Unit())
					dp := ms.At(i).Gauge().DataPoints().At(0)
					assert.Equal(t, start, dp.StartTimestamp())
					assert.Equal(t, ts, dp.Timestamp())
					assert.Equal(t, pmetric.NumberDataPointValueTypeInt, dp.ValueType())
					assert.Equal(t, int64(1), dp.IntValue())
				case "redis.memory.peak":
					assert.False(t, validatedMetrics["redis.memory.peak"], "Found a duplicate in the metrics slice: redis.memory.peak")
					validatedMetrics["redis.memory.peak"] = true
					assert.Equal(t, pmetric.MetricTypeGauge, ms.At(i).Type())
					assert.Equal(t, 1, ms.At(i).Gauge().DataPoints().Len())
					assert.Equal(t, "Peak memory consumed by Redis (in bytes)", ms.At(i).Description())
					assert.Equal(t, "By", ms.At(i).Unit())
					dp := ms.At(i).Gauge().DataPoints().At(0)
					assert.Equal(t, start, dp.StartTimestamp())
					assert.Equal(t, ts, dp.Timestamp())
					assert.Equal(t, pmetric.NumberDataPointValueTypeInt, dp.ValueType())
					assert.Equal(t, int64(1), dp.IntValue())
				case "redis.memory.rss":
					assert.False(t, validatedMetrics["redis.memory.rss"], "Found a duplicate in the metrics slice: redis.memory.rss")
					validatedMetrics["redis.memory.rss"] = true
					assert.Equal(t, pmetric.MetricTypeGauge, ms.At(i).Type())
					assert.Equal(t, 1, ms.At(i).Gauge().DataPoints().Len())
					assert.Equal(t, "Number of bytes that Redis allocated as seen by the operating system", ms.At(i).Description())
					assert.Equal(t, "By", ms.At(i).Unit())
					dp := ms.At(i).Gauge().DataPoints().At(0)
					assert.Equal(t, start, dp.StartTimestamp())
					assert.Equal(t, ts, dp.Timestamp())
					assert.Equal(t, pmetric.NumberDataPointValueTypeInt, dp.ValueType())
					assert.Equal(t, int64(1), dp.IntValue())
				case "redis.memory.used":
					assert.False(t, validatedMetrics["redis.memory.used"], "Found a duplicate in the metrics slice: redis.memory.used")
					validatedMetrics["redis.memory.used"] = true
					assert.Equal(t, pmetric.MetricTypeGauge, ms.At(i).Type())
					assert.Equal(t, 1, ms.At(i).Gauge().DataPoints().Len())
					assert.Equal(t, "Total number of bytes allocated by Redis using its allocator", ms.At(i).Description())
					assert.Equal(t, "By", ms.At(i).Unit())
					dp := ms.At(i).Gauge().DataPoints().At(0)
					assert.Equal(t, start, dp.StartTimestamp())
					assert.Equal(t, ts, dp.Timestamp())
					assert.Equal(t, pmetric.NumberDataPointValueTypeInt, dp.ValueType())
					assert.Equal(t, int64(1), dp.IntValue())
				case "redis.net.input":
					assert.False(t, validatedMetrics["redis.net.input"], "Found a duplicate in the metrics slice: redis.net.input")
					validatedMetrics["redis.net.input"] = true
					assert.Equal(t, pmetric.MetricTypeSum, ms.At(i).Type())
					assert.Equal(t, 1, ms.At(i).Sum().DataPoints().Len())
					assert.Equal(t, "The total number of bytes read from the network", ms.At(i).Description())
					assert.Equal(t, "By", ms.At(i).Unit())
					assert.Equal(t, true, ms.At(i).Sum().IsMonotonic())
					assert.Equal(t, pmetric.AggregationTemporalityCumulative, ms.At(i).Sum().AggregationTemporality())
					dp := ms.At(i).Sum().DataPoints().At(0)
					assert.Equal(t, start, dp.StartTimestamp())
					assert.Equal(t, ts, dp.Timestamp())
					assert.Equal(t, pmetric.NumberDataPointValueTypeInt, dp.ValueType())
					assert.Equal(t, int64(1), dp.IntValue())
				case "redis.net.output":
					assert.False(t, validatedMetrics["redis.net.output"], "Found a duplicate in the metrics slice: redis.net.output")
					validatedMetrics["redis.net.output"] = true
					assert.Equal(t, pmetric.MetricTypeSum, ms.At(i).Type())
					assert.Equal(t, 1, ms.At(i).Sum().DataPoints().Len())
					assert.Equal(t, "The total number of bytes written to the network", ms.At(i).Description())
					assert.Equal(t, "By", ms.At(i).Unit())
					assert.Equal(t, true, ms.At(i).Sum().IsMonotonic())
					assert.Equal(t, pmetric.AggregationTemporalityCumulative, ms.At(i).Sum().AggregationTemporality())
					dp := ms.At(i).Sum().DataPoints().At(0)
					assert.Equal(t, start, dp.StartTimestamp())
					assert.Equal(t, ts, dp.Timestamp())
					assert.Equal(t, pmetric.NumberDataPointValueTypeInt, dp.ValueType())
					assert.Equal(t, int64(1), dp.IntValue())
				case "redis.rdb.changes_since_last_save":
					assert.False(t, validatedMetrics["redis.rdb.changes_since_last_save"], "Found a duplicate in the metrics slice: redis.rdb.changes_since_last_save")
					validatedMetrics["redis.rdb.changes_since_last_save"] = true
					assert.Equal(t, pmetric.MetricTypeSum, ms.At(i).Type())
					assert.Equal(t, 1, ms.At(i).Sum().DataPoints().Len())
					assert.Equal(t, "Number of changes since the last dump", ms.At(i).Description())
					assert.Equal(t, "{change}", ms.At(i).Unit())
					assert.Equal(t, false, ms.At(i).Sum().IsMonotonic())
					assert.Equal(t, pmetric.AggregationTemporalityCumulative, ms.At(i).Sum().AggregationTemporality())
					dp := ms.At(i).Sum().DataPoints().At(0)
					assert.Equal(t, start, dp.StartTimestamp())
					assert.Equal(t, ts, dp.Timestamp())
					assert.Equal(t, pmetric.NumberDataPointValueTypeInt, dp.ValueType())
					assert.Equal(t, int64(1), dp.IntValue())
				case "redis.replication.backlog_first_byte_offset":
					assert.False(t, validatedMetrics["redis.replication.backlog_first_byte_offset"], "Found a duplicate in the metrics slice: redis.replication.backlog_first_byte_offset")
					validatedMetrics["redis.replication.backlog_first_byte_offset"] = true
					assert.Equal(t, pmetric.MetricTypeGauge, ms.At(i).Type())
					assert.Equal(t, 1, ms.At(i).Gauge().DataPoints().Len())
					assert.Equal(t, "The master offset of the replication backlog buffer", ms.At(i).Description())
					assert.Equal(t, "By", ms.At(i).Unit())
					dp := ms.At(i).Gauge().DataPoints().At(0)
					assert.Equal(t, start, dp.StartTimestamp())
					assert.Equal(t, ts, dp.Timestamp())
					assert.Equal(t, pmetric.NumberDataPointValueTypeInt, dp.ValueType())
					assert.Equal(t, int64(1), dp.IntValue())
				case "redis.replication.offset":
					assert.False(t, validatedMetrics["redis.replication.offset"], "Found a duplicate in the metrics slice: redis.replication.offset")
					validatedMetrics["redis.replication.offset"] = true
					assert.Equal(t, pmetric.MetricTypeGauge, ms.At(i).Type())
					assert.Equal(t, 1, ms.At(i).Gauge().DataPoints().Len())
					assert.Equal(t, "The server's current replication offset", ms.At(i).Description())
					assert.Equal(t, "By", ms.At(i).Unit())
					dp := ms.At(i).Gauge().DataPoints().At(0)
					assert.Equal(t, start, dp.StartTimestamp())
					assert.Equal(t, ts, dp.Timestamp())
					assert.Equal(t, pmetric.NumberDataPointValueTypeInt, dp.ValueType())
					assert.Equal(t, int64(1), dp.IntValue())
				case "redis.role":
					assert.False(t, validatedMetrics["redis.role"], "Found a duplicate in the metrics slice: redis.role")
					validatedMetrics["redis.role"] = true
					assert.Equal(t, pmetric.MetricTypeSum, ms.At(i).Type())
					assert.Equal(t, 1, ms.At(i).Sum().DataPoints().Len())
					assert.Equal(t, "Redis node's role", ms.At(i).Description())
					assert.Equal(t, "{role}", ms.At(i).Unit())
					assert.Equal(t, false, ms.At(i).Sum().IsMonotonic())
					assert.Equal(t, pmetric.AggregationTemporalityCumulative, ms.At(i).Sum().AggregationTemporality())
					dp := ms.At(i).Sum().DataPoints().At(0)
					assert.Equal(t, start, dp.StartTimestamp())
					assert.Equal(t, ts, dp.Timestamp())
					assert.Equal(t, pmetric.NumberDataPointValueTypeInt, dp.ValueType())
					assert.Equal(t, int64(1), dp.IntValue())
					attrVal, ok := dp.Attributes().Get("role")
					assert.True(t, ok)
					assert.EqualValues(t, "replica", attrVal.Str())
				case "redis.slaves.connected":
					assert.False(t, validatedMetrics["redis.slaves.connected"], "Found a duplicate in the metrics slice: redis.slaves.connected")
					validatedMetrics["redis.slaves.connected"] = true
					assert.Equal(t, pmetric.MetricTypeSum, ms.At(i).Type())
					assert.Equal(t, 1, ms.At(i).Sum().DataPoints().Len())
					assert.Equal(t, "Number of connected replicas", ms.At(i).Description())
					assert.Equal(t, "{replica}", ms.At(i).Unit())
					assert.Equal(t, false, ms.At(i).Sum().IsMonotonic())
					assert.Equal(t, pmetric.AggregationTemporalityCumulative, ms.At(i).Sum().AggregationTemporality())
					dp := ms.At(i).Sum().DataPoints().At(0)
					assert.Equal(t, start, dp.StartTimestamp())
					assert.Equal(t, ts, dp.Timestamp())
					assert.Equal(t, pmetric.NumberDataPointValueTypeInt, dp.ValueType())
					assert.Equal(t, int64(1), dp.IntValue())
				case "redis.uptime":
					assert.False(t, validatedMetrics["redis.uptime"], "Found a duplicate in the metrics slice: redis.uptime")
					validatedMetrics["redis.uptime"] = true
					assert.Equal(t, pmetric.MetricTypeSum, ms.At(i).Type())
					assert.Equal(t, 1, ms.At(i).Sum().DataPoints().Len())
					assert.Equal(t, "Number of seconds since Redis server start", ms.At(i).Description())
					assert.Equal(t, "s", ms.At(i).Unit())
					assert.Equal(t, true, ms.At(i).Sum().IsMonotonic())
					assert.Equal(t, pmetric.AggregationTemporalityCumulative, ms.At(i).Sum().AggregationTemporality())
					dp := ms.At(i).Sum().DataPoints().At(0)
					assert.Equal(t, start, dp.StartTimestamp())
					assert.Equal(t, ts, dp.Timestamp())
					assert.Equal(t, pmetric.NumberDataPointValueTypeInt, dp.ValueType())
					assert.Equal(t, int64(1), dp.IntValue())
				}
			}
		})
	}
}<|MERGE_RESOLUTION|>--- conflicted
+++ resolved
@@ -73,12 +73,9 @@
 
 			allMetricsCount++
 			mb.RecordRedisCmdCallsDataPoint(ts, 1, "cmd-val")
-<<<<<<< HEAD
-=======
 
 			allMetricsCount++
 			mb.RecordRedisCmdLatencyDataPoint(ts, 1, "cmd-val", AttributePercentileP50)
->>>>>>> 592374af
 
 			allMetricsCount++
 			mb.RecordRedisCmdUsecDataPoint(ts, 1, "cmd-val")
@@ -191,11 +188,8 @@
 
 			rb := mb.NewResourceBuilder()
 			rb.SetRedisVersion("redis.version-val")
-<<<<<<< HEAD
-=======
 			rb.SetServerAddress("server.address-val")
 			rb.SetServerPort("server.port-val")
->>>>>>> 592374af
 			res := rb.Emit()
 			metrics := mb.Emit(WithResource(res))
 
@@ -287,8 +281,6 @@
 					attrVal, ok := dp.Attributes().Get("cmd")
 					assert.True(t, ok)
 					assert.EqualValues(t, "cmd-val", attrVal.Str())
-<<<<<<< HEAD
-=======
 				case "redis.cmd.latency":
 					assert.False(t, validatedMetrics["redis.cmd.latency"], "Found a duplicate in the metrics slice: redis.cmd.latency")
 					validatedMetrics["redis.cmd.latency"] = true
@@ -307,7 +299,6 @@
 					attrVal, ok = dp.Attributes().Get("percentile")
 					assert.True(t, ok)
 					assert.EqualValues(t, "p50", attrVal.Str())
->>>>>>> 592374af
 				case "redis.cmd.usec":
 					assert.False(t, validatedMetrics["redis.cmd.usec"], "Found a duplicate in the metrics slice: redis.cmd.usec")
 					validatedMetrics["redis.cmd.usec"] = true
