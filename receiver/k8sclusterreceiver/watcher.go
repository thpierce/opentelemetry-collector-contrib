// Copyright The OpenTelemetry Authors
// SPDX-License-Identifier: Apache-2.0

package k8sclusterreceiver // import "github.com/open-telemetry/opentelemetry-collector-contrib/receiver/k8sclusterreceiver"

import (
	"context"
	"fmt"
	"reflect"
	"sync/atomic"
	"time"

	quotaclientset "github.com/openshift/client-go/quota/clientset/versioned"
	quotainformersv1 "github.com/openshift/client-go/quota/informers/externalversions"
	"go.opentelemetry.io/collector/component"
	"go.opentelemetry.io/collector/consumer"
	"go.opentelemetry.io/collector/pdata/pcommon"
	"go.opentelemetry.io/collector/receiver"
	"go.uber.org/zap"
<<<<<<< HEAD
	"go.uber.org/zap/zapcore"
	appsv1 "k8s.io/api/apps/v1"
	autoscalingv2 "k8s.io/api/autoscaling/v2"
	autoscalingv2beta2 "k8s.io/api/autoscaling/v2beta2"
	batchv1 "k8s.io/api/batch/v1"
	batchv1beta1 "k8s.io/api/batch/v1beta1"
=======
	appsv1 "k8s.io/api/apps/v1"
	autoscalingv2 "k8s.io/api/autoscaling/v2"
	batchv1 "k8s.io/api/batch/v1"
>>>>>>> 592374af
	corev1 "k8s.io/api/core/v1"
	apierrors "k8s.io/apimachinery/pkg/api/errors"
	"k8s.io/apimachinery/pkg/runtime/schema"
	"k8s.io/client-go/informers"
	"k8s.io/client-go/kubernetes"
	"k8s.io/client-go/tools/cache"

	"github.com/open-telemetry/opentelemetry-collector-contrib/internal/k8sconfig"
	"github.com/open-telemetry/opentelemetry-collector-contrib/pkg/experimentalmetricmetadata"
	"github.com/open-telemetry/opentelemetry-collector-contrib/receiver/k8sclusterreceiver/internal/cronjob"
	"github.com/open-telemetry/opentelemetry-collector-contrib/receiver/k8sclusterreceiver/internal/demonset"
	"github.com/open-telemetry/opentelemetry-collector-contrib/receiver/k8sclusterreceiver/internal/deployment"
	"github.com/open-telemetry/opentelemetry-collector-contrib/receiver/k8sclusterreceiver/internal/gvk"
	"github.com/open-telemetry/opentelemetry-collector-contrib/receiver/k8sclusterreceiver/internal/hpa"
	"github.com/open-telemetry/opentelemetry-collector-contrib/receiver/k8sclusterreceiver/internal/jobs"
	"github.com/open-telemetry/opentelemetry-collector-contrib/receiver/k8sclusterreceiver/internal/metadata"
	"github.com/open-telemetry/opentelemetry-collector-contrib/receiver/k8sclusterreceiver/internal/node"
	"github.com/open-telemetry/opentelemetry-collector-contrib/receiver/k8sclusterreceiver/internal/pod"
	"github.com/open-telemetry/opentelemetry-collector-contrib/receiver/k8sclusterreceiver/internal/replicaset"
	"github.com/open-telemetry/opentelemetry-collector-contrib/receiver/k8sclusterreceiver/internal/replicationcontroller"
	"github.com/open-telemetry/opentelemetry-collector-contrib/receiver/k8sclusterreceiver/internal/statefulset"
	"github.com/open-telemetry/opentelemetry-collector-contrib/receiver/k8sclusterreceiver/internal/utils"
)

type sharedInformer interface {
	Start(<-chan struct{})
	WaitForCacheSync(<-chan struct{}) map[reflect.Type]bool
}

type resourceWatcher struct {
	client              kubernetes.Interface
	osQuotaClient       quotaclientset.Interface
	informerFactories   []sharedInformer
	metadataStore       *metadata.Store
	logger              *zap.Logger
	sampledLogger       *zap.Logger
	metadataConsumers   []metadataConsumer
	initialTimeout      time.Duration
	initialSyncDone     *atomic.Bool
	initialSyncTimedOut *atomic.Bool
	config              *Config
	entityLogConsumer   consumer.Logs

	// For mocking.
	makeClient               func(apiConf k8sconfig.APIConfig) (kubernetes.Interface, error)
	makeOpenShiftQuotaClient func(apiConf k8sconfig.APIConfig) (quotaclientset.Interface, error)
}

type metadataConsumer func(metadata []*experimentalmetricmetadata.MetadataUpdate) error

// newResourceWatcher creates a Kubernetes resource watcher.
func newResourceWatcher(set receiver.CreateSettings, cfg *Config, metadataStore *metadata.Store) *resourceWatcher {
<<<<<<< HEAD
	// Create a sampled logger for error messages.
	core := zapcore.NewSamplerWithOptions(
		set.Logger.Core(),
		1*time.Second,
		1,    // 1 per second initially
		1000, // then 1/1000 of messages
	)
	sampledLogger := zap.New(core)

	return &resourceWatcher{
		logger:                   set.Logger,
		sampledLogger:            sampledLogger,
=======
	return &resourceWatcher{
		logger:                   set.Logger,
>>>>>>> 592374af
		metadataStore:            metadataStore,
		initialSyncDone:          &atomic.Bool{},
		initialSyncTimedOut:      &atomic.Bool{},
		initialTimeout:           defaultInitialSyncTimeout,
		config:                   cfg,
		makeClient:               k8sconfig.MakeClient,
		makeOpenShiftQuotaClient: k8sconfig.MakeOpenShiftQuotaClient,
	}
}

func (rw *resourceWatcher) initialize() error {
	client, err := rw.makeClient(rw.config.APIConfig)
	if err != nil {
		return fmt.Errorf("Failed to create Kubernnetes client: %w", err)
	}
	rw.client = client

	if rw.config.Distribution == distributionOpenShift {
		rw.osQuotaClient, err = rw.makeOpenShiftQuotaClient(rw.config.APIConfig)
		if err != nil {
			return fmt.Errorf("Failed to create OpenShift quota API client: %w", err)
		}
	}

	err = rw.prepareSharedInformerFactory()
	if err != nil {
		return err
	}

	return nil
}

func (rw *resourceWatcher) prepareSharedInformerFactory() error {
	factory := informers.NewSharedInformerFactoryWithOptions(rw.client, rw.config.MetadataCollectionInterval)

	// Map of supported group version kinds by name of a kind.
	// If none of the group versions are supported by k8s server for a specific kind,
	// informer for that kind won't be set and a warning message is thrown.
	// This map should be kept in sync with what can be provided by the supported k8s server versions.
	supportedKinds := map[string][]schema.GroupVersionKind{
		"Pod":                     {gvk.Pod},
		"Node":                    {gvk.Node},
		"Namespace":               {gvk.Namespace},
		"ReplicationController":   {gvk.ReplicationController},
		"ResourceQuota":           {gvk.ResourceQuota},
		"Service":                 {gvk.Service},
		"DaemonSet":               {gvk.DaemonSet},
		"Deployment":              {gvk.Deployment},
		"ReplicaSet":              {gvk.ReplicaSet},
		"StatefulSet":             {gvk.StatefulSet},
		"Job":                     {gvk.Job},
		"CronJob":                 {gvk.CronJob},
		"HorizontalPodAutoscaler": {gvk.HorizontalPodAutoscaler},
	}

	for kind, gvks := range supportedKinds {
		anySupported := false
		for _, gvk := range gvks {
			supported, err := rw.isKindSupported(gvk)
			if err != nil {
				return err
			}
			if supported {
				anySupported = true
				rw.setupInformerForKind(gvk, factory)
			}
		}
		if !anySupported {
			rw.logger.Warn("Server doesn't support any of the group versions defined for the kind",
				zap.String("kind", kind))
		}
	}

	if rw.osQuotaClient != nil {
		quotaFactory := quotainformersv1.NewSharedInformerFactory(rw.osQuotaClient, 0)
		rw.setupInformer(gvk.ClusterResourceQuota, quotaFactory.Quota().V1().ClusterResourceQuotas().Informer())
		rw.informerFactories = append(rw.informerFactories, quotaFactory)
	}
	rw.informerFactories = append(rw.informerFactories, factory)

	return nil
}

func (rw *resourceWatcher) isKindSupported(gvk schema.GroupVersionKind) (bool, error) {
	resources, err := rw.client.Discovery().ServerResourcesForGroupVersion(gvk.GroupVersion().String())
	if err != nil {
		if apierrors.IsNotFound(err) { // if the discovery endpoint isn't present, assume group version is not supported
			rw.logger.Debug("Group version is not supported", zap.String("group", gvk.GroupVersion().String()))
			return false, nil
		}
		return false, fmt.Errorf("failed to fetch group version details: %w", err)
	}

	for _, r := range resources.APIResources {
		if r.Kind == gvk.Kind {
			return true, nil
		}
	}
	return false, nil
}

func (rw *resourceWatcher) setupInformerForKind(kind schema.GroupVersionKind, factory informers.SharedInformerFactory) {
	switch kind {
	case gvk.Pod:
		rw.setupInformer(kind, factory.Core().V1().Pods().Informer())
	case gvk.Node:
		rw.setupInformer(kind, factory.Core().V1().Nodes().Informer())
	case gvk.Namespace:
		rw.setupInformer(kind, factory.Core().V1().Namespaces().Informer())
	case gvk.ReplicationController:
		rw.setupInformer(kind, factory.Core().V1().ReplicationControllers().Informer())
	case gvk.ResourceQuota:
		rw.setupInformer(kind, factory.Core().V1().ResourceQuotas().Informer())
	case gvk.Service:
		rw.setupInformer(kind, factory.Core().V1().Services().Informer())
	case gvk.DaemonSet:
		rw.setupInformer(kind, factory.Apps().V1().DaemonSets().Informer())
	case gvk.Deployment:
		rw.setupInformer(kind, factory.Apps().V1().Deployments().Informer())
	case gvk.ReplicaSet:
		rw.setupInformer(kind, factory.Apps().V1().ReplicaSets().Informer())
	case gvk.StatefulSet:
		rw.setupInformer(kind, factory.Apps().V1().StatefulSets().Informer())
	case gvk.Job:
		rw.setupInformer(kind, factory.Batch().V1().Jobs().Informer())
	case gvk.CronJob:
		rw.setupInformer(kind, factory.Batch().V1().CronJobs().Informer())
	case gvk.HorizontalPodAutoscaler:
		rw.setupInformer(kind, factory.Autoscaling().V2().HorizontalPodAutoscalers().Informer())
	default:
		rw.logger.Error("Could not setup an informer for provided group version kind",
			zap.String("group version kind", kind.String()))
	}
}

// startWatchingResources starts up all informers.
func (rw *resourceWatcher) startWatchingResources(ctx context.Context, inf sharedInformer) context.Context {
	var cancel context.CancelFunc
	timedContextForInitialSync, cancel := context.WithTimeout(ctx, rw.initialTimeout)

	// Start off individual informers in the factory.
	inf.Start(ctx.Done())

	// Ensure cache is synced with initial state, once informers are started up.
	// Note that the event handler can start receiving events as soon as the informers
	// are started. So it's required to ensure that the receiver does not start
	// collecting data before the cache sync since all data may not be available.
	// This method will block either till the timeout set on the context, until
	// the initial sync is complete or the parent context is cancelled.
	inf.WaitForCacheSync(timedContextForInitialSync.Done())
	defer cancel()
	return timedContextForInitialSync
}

// setupInformer adds event handlers to informers and setups a metadataStore.
func (rw *resourceWatcher) setupInformer(gvk schema.GroupVersionKind, informer cache.SharedIndexInformer) {
	err := informer.SetTransform(transformObject)
	if err != nil {
		rw.logger.Error("error setting informer transform function", zap.Error(err))
	}
	_, err = informer.AddEventHandler(cache.ResourceEventHandlerFuncs{
		AddFunc:    rw.onAdd,
		UpdateFunc: rw.onUpdate,
	})
	if err != nil {
		rw.logger.Error("error adding event handler to informer", zap.Error(err))
	}
	rw.metadataStore.Setup(gvk, informer.GetStore())
}

func (rw *resourceWatcher) onAdd(obj any) {
	rw.waitForInitialInformerSync()

	// Sync metadata only if there's at least one destination for it to sent.
	if !rw.hasDestination() {
		return
	}

	rw.syncMetadataUpdate(map[experimentalmetricmetadata.ResourceID]*metadata.KubernetesMetadata{}, rw.objMetadata(obj))
}

func (rw *resourceWatcher) hasDestination() bool {
	return len(rw.metadataConsumers) != 0 || rw.entityLogConsumer != nil
}

func (rw *resourceWatcher) onUpdate(oldObj, newObj any) {
	rw.waitForInitialInformerSync()

	// Sync metadata only if there's at least one destination for it to sent.
	if !rw.hasDestination() {
		return
	}

	rw.syncMetadataUpdate(rw.objMetadata(oldObj), rw.objMetadata(newObj))
}

// objMetadata returns the metadata for the given object.
<<<<<<< HEAD
func (rw *resourceWatcher) objMetadata(obj interface{}) map[experimentalmetricmetadata.ResourceID]*metadata.KubernetesMetadata {
=======
func (rw *resourceWatcher) objMetadata(obj any) map[experimentalmetricmetadata.ResourceID]*metadata.KubernetesMetadata {
>>>>>>> 592374af
	switch o := obj.(type) {
	case *corev1.Pod:
		return pod.GetMetadata(o, rw.metadataStore, rw.logger)
	case *corev1.Node:
		return node.GetMetadata(o)
	case *corev1.ReplicationController:
		return replicationcontroller.GetMetadata(o)
	case *appsv1.Deployment:
		return deployment.GetMetadata(o)
	case *appsv1.ReplicaSet:
		return replicaset.GetMetadata(o)
	case *appsv1.DaemonSet:
		return demonset.GetMetadata(o)
	case *appsv1.StatefulSet:
		return statefulset.GetMetadata(o)
	case *batchv1.Job:
		return jobs.GetMetadata(o)
	case *batchv1.CronJob:
		return cronjob.GetMetadata(o)
<<<<<<< HEAD
	case *batchv1beta1.CronJob:
		return cronjob.GetMetadataBeta(o)
	case *autoscalingv2.HorizontalPodAutoscaler:
		return hpa.GetMetadata(o)
	case *autoscalingv2beta2.HorizontalPodAutoscaler:
		return hpa.GetMetadataBeta(o)
=======
	case *autoscalingv2.HorizontalPodAutoscaler:
		return hpa.GetMetadata(o)
>>>>>>> 592374af
	}
	return nil
}

func (rw *resourceWatcher) waitForInitialInformerSync() {
	if rw.initialSyncDone.Load() || rw.initialSyncTimedOut.Load() {
		return
	}

	// Wait till initial sync is complete or timeout.
	for !rw.initialSyncDone.Load() {
		if rw.initialSyncTimedOut.Load() {
			return
		}
		time.Sleep(100 * time.Millisecond)
	}
}

func (rw *resourceWatcher) setupMetadataExporters(
	exporters map[component.ID]component.Component,
	metadataExportersFromConfig []string,
) error {
	var out []metadataConsumer

	metadataExportersSet := utils.StringSliceToMap(metadataExportersFromConfig)
	if err := validateMetadataExporters(metadataExportersSet, exporters); err != nil {
		return fmt.Errorf("failed to configure metadata_exporters: %w", err)
	}

	for cfg, exp := range exporters {
		if !metadataExportersSet[cfg.String()] {
			continue
		}
		kme, ok := exp.(experimentalmetricmetadata.MetadataExporter)
		if !ok {
			return fmt.Errorf("%s exporter does not implement MetadataExporter", cfg.Name())
		}
		out = append(out, kme.ConsumeMetadata)
		rw.logger.Info("Configured Kubernetes MetadataExporter",
			zap.String("exporter_name", cfg.String()),
		)
	}

	rw.metadataConsumers = out
	return nil
}

func validateMetadataExporters(metadataExporters map[string]bool, exporters map[component.ID]component.Component) error {
	configuredExporters := map[string]bool{}
	for cfg := range exporters {
		configuredExporters[cfg.String()] = true
	}

	for e := range metadataExporters {
		if !configuredExporters[e] {
			return fmt.Errorf("%s exporter is not in collector config", e)
		}
	}

	return nil
}

func (rw *resourceWatcher) syncMetadataUpdate(oldMetadata, newMetadata map[experimentalmetricmetadata.ResourceID]*metadata.KubernetesMetadata) {
	timestamp := pcommon.NewTimestampFromTime(time.Now())

	metadataUpdate := metadata.GetMetadataUpdate(oldMetadata, newMetadata)
	if len(metadataUpdate) != 0 {
		for _, consume := range rw.metadataConsumers {
			_ = consume(metadataUpdate)
		}
	}

	if rw.entityLogConsumer != nil {
		// Represent metadata update as entity events.
		entityEvents := metadata.GetEntityEvents(oldMetadata, newMetadata, timestamp)

		// Convert entity events to log representation.
		logs := entityEvents.ConvertAndMoveToLogs()

		if logs.LogRecordCount() != 0 {
			err := rw.entityLogConsumer.ConsumeLogs(context.Background(), logs)
			if err != nil {
<<<<<<< HEAD
				rw.sampledLogger.Error("Error sending entity events to the consumer", zap.Error(err))
=======
				rw.logger.Error("Error sending entity events to the consumer", zap.Error(err))
>>>>>>> 592374af

				// Note: receiver contract says that we need to retry sending if the
				// returned error is not Permanent. However, we are not doing it here.
				// Instead, we rely on the fact the metadata is collected periodically
				// and the entity events will be delivered on the next cycle. This is
				// fine because we deliver cumulative entity state.
				// This allows us to avoid stressing the Collector or its destination
				// unnecessarily (typically non-Permanent errors happen in stressed conditions).
				// The periodic collection will be implemented later, see
				// https://github.com/open-telemetry/opentelemetry-collector-contrib/issues/24413
			}
		}
	}
}<|MERGE_RESOLUTION|>--- conflicted
+++ resolved
@@ -17,18 +17,9 @@
 	"go.opentelemetry.io/collector/pdata/pcommon"
 	"go.opentelemetry.io/collector/receiver"
 	"go.uber.org/zap"
-<<<<<<< HEAD
-	"go.uber.org/zap/zapcore"
-	appsv1 "k8s.io/api/apps/v1"
-	autoscalingv2 "k8s.io/api/autoscaling/v2"
-	autoscalingv2beta2 "k8s.io/api/autoscaling/v2beta2"
-	batchv1 "k8s.io/api/batch/v1"
-	batchv1beta1 "k8s.io/api/batch/v1beta1"
-=======
 	appsv1 "k8s.io/api/apps/v1"
 	autoscalingv2 "k8s.io/api/autoscaling/v2"
 	batchv1 "k8s.io/api/batch/v1"
->>>>>>> 592374af
 	corev1 "k8s.io/api/core/v1"
 	apierrors "k8s.io/apimachinery/pkg/api/errors"
 	"k8s.io/apimachinery/pkg/runtime/schema"
@@ -64,7 +55,6 @@
 	informerFactories   []sharedInformer
 	metadataStore       *metadata.Store
 	logger              *zap.Logger
-	sampledLogger       *zap.Logger
 	metadataConsumers   []metadataConsumer
 	initialTimeout      time.Duration
 	initialSyncDone     *atomic.Bool
@@ -81,23 +71,8 @@
 
 // newResourceWatcher creates a Kubernetes resource watcher.
 func newResourceWatcher(set receiver.CreateSettings, cfg *Config, metadataStore *metadata.Store) *resourceWatcher {
-<<<<<<< HEAD
-	// Create a sampled logger for error messages.
-	core := zapcore.NewSamplerWithOptions(
-		set.Logger.Core(),
-		1*time.Second,
-		1,    // 1 per second initially
-		1000, // then 1/1000 of messages
-	)
-	sampledLogger := zap.New(core)
-
 	return &resourceWatcher{
 		logger:                   set.Logger,
-		sampledLogger:            sampledLogger,
-=======
-	return &resourceWatcher{
-		logger:                   set.Logger,
->>>>>>> 592374af
 		metadataStore:            metadataStore,
 		initialSyncDone:          &atomic.Bool{},
 		initialSyncTimedOut:      &atomic.Bool{},
@@ -295,11 +270,7 @@
 }
 
 // objMetadata returns the metadata for the given object.
-<<<<<<< HEAD
-func (rw *resourceWatcher) objMetadata(obj interface{}) map[experimentalmetricmetadata.ResourceID]*metadata.KubernetesMetadata {
-=======
 func (rw *resourceWatcher) objMetadata(obj any) map[experimentalmetricmetadata.ResourceID]*metadata.KubernetesMetadata {
->>>>>>> 592374af
 	switch o := obj.(type) {
 	case *corev1.Pod:
 		return pod.GetMetadata(o, rw.metadataStore, rw.logger)
@@ -319,17 +290,8 @@
 		return jobs.GetMetadata(o)
 	case *batchv1.CronJob:
 		return cronjob.GetMetadata(o)
-<<<<<<< HEAD
-	case *batchv1beta1.CronJob:
-		return cronjob.GetMetadataBeta(o)
 	case *autoscalingv2.HorizontalPodAutoscaler:
 		return hpa.GetMetadata(o)
-	case *autoscalingv2beta2.HorizontalPodAutoscaler:
-		return hpa.GetMetadataBeta(o)
-=======
-	case *autoscalingv2.HorizontalPodAutoscaler:
-		return hpa.GetMetadata(o)
->>>>>>> 592374af
 	}
 	return nil
 }
@@ -412,11 +374,7 @@
 		if logs.LogRecordCount() != 0 {
 			err := rw.entityLogConsumer.ConsumeLogs(context.Background(), logs)
 			if err != nil {
-<<<<<<< HEAD
-				rw.sampledLogger.Error("Error sending entity events to the consumer", zap.Error(err))
-=======
 				rw.logger.Error("Error sending entity events to the consumer", zap.Error(err))
->>>>>>> 592374af
 
 				// Note: receiver contract says that we need to retry sending if the
 				// returned error is not Permanent. However, we are not doing it here.
