// Copyright The OpenTelemetry Authors
// SPDX-License-Identifier: Apache-2.0

package collection

import (
	"testing"
	"time"

	"github.com/stretchr/testify/assert"
	"go.opentelemetry.io/collector/receiver/receivertest"

	"github.com/open-telemetry/opentelemetry-collector-contrib/pkg/pdatatest/pmetrictest"
	"github.com/open-telemetry/opentelemetry-collector-contrib/receiver/k8sclusterreceiver/internal/gvk"
	"github.com/open-telemetry/opentelemetry-collector-contrib/receiver/k8sclusterreceiver/internal/metadata"
	"github.com/open-telemetry/opentelemetry-collector-contrib/receiver/k8sclusterreceiver/internal/testutils"
)

func TestCollectMetricData(t *testing.T) {
	ms := metadata.NewStore()
	var expectedRMs int

	ms.Setup(gvk.Pod, &testutils.MockStore{
<<<<<<< HEAD
		Cache: map[string]interface{}{
=======
		Cache: map[string]any{
>>>>>>> 592374af
			"pod1-uid": testutils.NewPodWithContainer(
				"1",
				testutils.NewPodSpecWithContainer("container-name"),
				testutils.NewPodStatusWithContainer("container-name", "container-id"),
			),
		},
	})
	expectedRMs += 2 // 1 for pod, 1 for container

	ms.Setup(gvk.Node, &testutils.MockStore{
<<<<<<< HEAD
		Cache: map[string]interface{}{
=======
		Cache: map[string]any{
>>>>>>> 592374af
			"node1-uid": testutils.NewNode("1"),
			"node2-uid": testutils.NewNode("2"),
		},
	})
	expectedRMs += 2

	ms.Setup(gvk.Namespace, &testutils.MockStore{
<<<<<<< HEAD
		Cache: map[string]interface{}{
=======
		Cache: map[string]any{
>>>>>>> 592374af
			"namespace1-uid": testutils.NewNamespace("1"),
		},
	})
	expectedRMs++

	ms.Setup(gvk.ReplicationController, &testutils.MockStore{
<<<<<<< HEAD
		Cache: map[string]interface{}{
=======
		Cache: map[string]any{
>>>>>>> 592374af
			"replicationcontroller1-uid": testutils.NewReplicationController("1"),
		},
	})
	expectedRMs++

	ms.Setup(gvk.ResourceQuota, &testutils.MockStore{
<<<<<<< HEAD
		Cache: map[string]interface{}{
=======
		Cache: map[string]any{
>>>>>>> 592374af
			"resourcequota1-uid": testutils.NewResourceQuota("1"),
		},
	})
	expectedRMs++

	ms.Setup(gvk.Deployment, &testutils.MockStore{
<<<<<<< HEAD
		Cache: map[string]interface{}{
=======
		Cache: map[string]any{
>>>>>>> 592374af
			"deployment1-uid": testutils.NewDeployment("1"),
		},
	})
	expectedRMs++

	ms.Setup(gvk.ReplicaSet, &testutils.MockStore{
<<<<<<< HEAD
		Cache: map[string]interface{}{
=======
		Cache: map[string]any{
>>>>>>> 592374af
			"replicaset1-uid": testutils.NewReplicaSet("1"),
		},
	})
	expectedRMs++

	ms.Setup(gvk.DaemonSet, &testutils.MockStore{
<<<<<<< HEAD
		Cache: map[string]interface{}{
=======
		Cache: map[string]any{
>>>>>>> 592374af
			"daemonset1-uid": testutils.NewDaemonset("1"),
		},
	})
	expectedRMs++

	ms.Setup(gvk.StatefulSet, &testutils.MockStore{
<<<<<<< HEAD
		Cache: map[string]interface{}{
=======
		Cache: map[string]any{
>>>>>>> 592374af
			"statefulset1-uid": testutils.NewStatefulset("1"),
		},
	})
	expectedRMs++

	ms.Setup(gvk.Job, &testutils.MockStore{
<<<<<<< HEAD
		Cache: map[string]interface{}{
=======
		Cache: map[string]any{
>>>>>>> 592374af
			"job1-uid": testutils.NewJob("1"),
		},
	})
	expectedRMs++

	ms.Setup(gvk.CronJob, &testutils.MockStore{
<<<<<<< HEAD
		Cache: map[string]interface{}{
=======
		Cache: map[string]any{
>>>>>>> 592374af
			"cronjob1-uid": testutils.NewCronJob("1"),
		},
	})
	expectedRMs++

	ms.Setup(gvk.HorizontalPodAutoscaler, &testutils.MockStore{
<<<<<<< HEAD
		Cache: map[string]interface{}{
=======
		Cache: map[string]any{
>>>>>>> 592374af
			"horizontalpodautoscaler1-uid": testutils.NewHPA("1"),
		},
	})
	expectedRMs++

	dc := NewDataCollector(receivertest.NewNopCreateSettings(), ms, metadata.DefaultMetricsBuilderConfig(), []string{"Ready"}, nil)
	m1 := dc.CollectMetricData(time.Now())

	// Verify number of resource metrics only, content is tested in other tests.
	assert.Equal(t, expectedRMs, m1.ResourceMetrics().Len())

	m2 := dc.CollectMetricData(time.Now())

	// Second scrape should be the same as the first one except for the timestamp.
	assert.NoError(t, pmetrictest.CompareMetrics(m1, m2, pmetrictest.IgnoreTimestamp(), pmetrictest.IgnoreResourceMetricsOrder()))
}<|MERGE_RESOLUTION|>--- conflicted
+++ resolved
@@ -21,11 +21,7 @@
 	var expectedRMs int
 
 	ms.Setup(gvk.Pod, &testutils.MockStore{
-<<<<<<< HEAD
-		Cache: map[string]interface{}{
-=======
 		Cache: map[string]any{
->>>>>>> 592374af
 			"pod1-uid": testutils.NewPodWithContainer(
 				"1",
 				testutils.NewPodSpecWithContainer("container-name"),
@@ -36,11 +32,7 @@
 	expectedRMs += 2 // 1 for pod, 1 for container
 
 	ms.Setup(gvk.Node, &testutils.MockStore{
-<<<<<<< HEAD
-		Cache: map[string]interface{}{
-=======
 		Cache: map[string]any{
->>>>>>> 592374af
 			"node1-uid": testutils.NewNode("1"),
 			"node2-uid": testutils.NewNode("2"),
 		},
@@ -48,110 +40,70 @@
 	expectedRMs += 2
 
 	ms.Setup(gvk.Namespace, &testutils.MockStore{
-<<<<<<< HEAD
-		Cache: map[string]interface{}{
-=======
 		Cache: map[string]any{
->>>>>>> 592374af
 			"namespace1-uid": testutils.NewNamespace("1"),
 		},
 	})
 	expectedRMs++
 
 	ms.Setup(gvk.ReplicationController, &testutils.MockStore{
-<<<<<<< HEAD
-		Cache: map[string]interface{}{
-=======
 		Cache: map[string]any{
->>>>>>> 592374af
 			"replicationcontroller1-uid": testutils.NewReplicationController("1"),
 		},
 	})
 	expectedRMs++
 
 	ms.Setup(gvk.ResourceQuota, &testutils.MockStore{
-<<<<<<< HEAD
-		Cache: map[string]interface{}{
-=======
 		Cache: map[string]any{
->>>>>>> 592374af
 			"resourcequota1-uid": testutils.NewResourceQuota("1"),
 		},
 	})
 	expectedRMs++
 
 	ms.Setup(gvk.Deployment, &testutils.MockStore{
-<<<<<<< HEAD
-		Cache: map[string]interface{}{
-=======
 		Cache: map[string]any{
->>>>>>> 592374af
 			"deployment1-uid": testutils.NewDeployment("1"),
 		},
 	})
 	expectedRMs++
 
 	ms.Setup(gvk.ReplicaSet, &testutils.MockStore{
-<<<<<<< HEAD
-		Cache: map[string]interface{}{
-=======
 		Cache: map[string]any{
->>>>>>> 592374af
 			"replicaset1-uid": testutils.NewReplicaSet("1"),
 		},
 	})
 	expectedRMs++
 
 	ms.Setup(gvk.DaemonSet, &testutils.MockStore{
-<<<<<<< HEAD
-		Cache: map[string]interface{}{
-=======
 		Cache: map[string]any{
->>>>>>> 592374af
 			"daemonset1-uid": testutils.NewDaemonset("1"),
 		},
 	})
 	expectedRMs++
 
 	ms.Setup(gvk.StatefulSet, &testutils.MockStore{
-<<<<<<< HEAD
-		Cache: map[string]interface{}{
-=======
 		Cache: map[string]any{
->>>>>>> 592374af
 			"statefulset1-uid": testutils.NewStatefulset("1"),
 		},
 	})
 	expectedRMs++
 
 	ms.Setup(gvk.Job, &testutils.MockStore{
-<<<<<<< HEAD
-		Cache: map[string]interface{}{
-=======
 		Cache: map[string]any{
->>>>>>> 592374af
 			"job1-uid": testutils.NewJob("1"),
 		},
 	})
 	expectedRMs++
 
 	ms.Setup(gvk.CronJob, &testutils.MockStore{
-<<<<<<< HEAD
-		Cache: map[string]interface{}{
-=======
 		Cache: map[string]any{
->>>>>>> 592374af
 			"cronjob1-uid": testutils.NewCronJob("1"),
 		},
 	})
 	expectedRMs++
 
 	ms.Setup(gvk.HorizontalPodAutoscaler, &testutils.MockStore{
-<<<<<<< HEAD
-		Cache: map[string]interface{}{
-=======
 		Cache: map[string]any{
->>>>>>> 592374af
 			"horizontalpodautoscaler1-uid": testutils.NewHPA("1"),
 		},
 	})
