module github.com/open-telemetry/opentelemetry-collector-contrib/receiver/sqlserverreceiver

<<<<<<< HEAD
go 1.22.5
=======
go 1.22.0
>>>>>>> a4900832

require (
	github.com/google/go-cmp v0.6.0
	github.com/open-telemetry/opentelemetry-collector-contrib/internal/sqlquery v0.115.0
	github.com/open-telemetry/opentelemetry-collector-contrib/pkg/golden v0.115.0
	github.com/open-telemetry/opentelemetry-collector-contrib/pkg/pdatatest v0.115.0
	github.com/open-telemetry/opentelemetry-collector-contrib/pkg/winperfcounters v0.115.0
	github.com/stretchr/testify v1.10.0
	go.opentelemetry.io/collector/component v0.115.0
	go.opentelemetry.io/collector/component/componenttest v0.115.0
	go.opentelemetry.io/collector/config/configopaque v1.21.0
	go.opentelemetry.io/collector/confmap v1.21.0
	go.opentelemetry.io/collector/consumer v1.21.0
	go.opentelemetry.io/collector/consumer/consumertest v0.115.0
	go.opentelemetry.io/collector/filter v0.115.0
	go.opentelemetry.io/collector/pdata v1.21.0
	go.opentelemetry.io/collector/receiver v0.115.0
	go.opentelemetry.io/collector/receiver/receivertest v0.115.0
	go.opentelemetry.io/collector/scraper v0.115.0
	go.uber.org/goleak v1.3.0
	go.uber.org/multierr v1.11.0
	go.uber.org/zap v1.27.0
)

require (
	filippo.io/edwards25519 v1.1.0 // indirect
	github.com/99designs/go-keychain v0.0.0-20191008050251-8e49817e8af4 // indirect
	github.com/99designs/keyring v1.2.2 // indirect
	github.com/Azure/azure-sdk-for-go/sdk/azcore v1.9.1 // indirect
	github.com/Azure/azure-sdk-for-go/sdk/internal v1.5.1 // indirect
	github.com/Azure/azure-sdk-for-go/sdk/storage/azblob v1.0.0 // indirect
	github.com/BurntSushi/toml v1.4.0 // indirect
	github.com/JohnCGriffin/overflow v0.0.0-20211019200055-46fa312c352c // indirect
	github.com/SAP/go-hdb v1.12.6 // indirect
	github.com/apache/arrow/go/v15 v15.0.0 // indirect
	github.com/aws/aws-sdk-go-v2 v1.26.1 // indirect
	github.com/aws/aws-sdk-go-v2/aws/protocol/eventstream v1.6.2 // indirect
	github.com/aws/aws-sdk-go-v2/credentials v1.17.11 // indirect
	github.com/aws/aws-sdk-go-v2/feature/s3/manager v1.16.15 // indirect
	github.com/aws/aws-sdk-go-v2/internal/configsources v1.3.5 // indirect
	github.com/aws/aws-sdk-go-v2/internal/endpoints/v2 v2.6.5 // indirect
	github.com/aws/aws-sdk-go-v2/internal/v4a v1.3.5 // indirect
	github.com/aws/aws-sdk-go-v2/service/internal/accept-encoding v1.11.2 // indirect
	github.com/aws/aws-sdk-go-v2/service/internal/checksum v1.3.7 // indirect
	github.com/aws/aws-sdk-go-v2/service/internal/presigned-url v1.11.7 // indirect
	github.com/aws/aws-sdk-go-v2/service/internal/s3shared v1.17.5 // indirect
	github.com/aws/aws-sdk-go-v2/service/s3 v1.53.1 // indirect
	github.com/aws/smithy-go v1.20.2 // indirect
	github.com/cespare/xxhash/v2 v2.3.0 // indirect
	github.com/danieljoos/wincred v1.1.2 // indirect
	github.com/davecgh/go-spew v1.1.1 // indirect
	github.com/dvsekhvalnov/jose2go v1.6.0 // indirect
	github.com/gabriel-vasile/mimetype v1.4.2 // indirect
	github.com/go-logr/logr v1.4.2 // indirect
	github.com/go-logr/stdr v1.2.2 // indirect
	github.com/go-sql-driver/mysql v1.8.1 // indirect
	github.com/go-viper/mapstructure/v2 v2.2.1 // indirect
	github.com/goccy/go-json v0.10.2 // indirect
	github.com/godbus/dbus v0.0.0-20190726142602-4481cbc300e2 // indirect
	github.com/gogo/protobuf v1.3.2 // indirect
	github.com/golang-jwt/jwt/v5 v5.2.1 // indirect
	github.com/golang-sql/civil v0.0.0-20220223132316-b832511892a9 // indirect
	github.com/golang-sql/sqlexp v0.1.0 // indirect
	github.com/google/flatbuffers v23.5.26+incompatible // indirect
	github.com/google/uuid v1.6.0 // indirect
	github.com/gsterjov/go-libsecret v0.0.0-20161001094733-a6f4afe4910c // indirect
	github.com/hashicorp/go-uuid v1.0.3 // indirect
	github.com/jcmturner/aescts/v2 v2.0.0 // indirect
	github.com/jcmturner/dnsutils/v2 v2.0.0 // indirect
	github.com/jcmturner/gofork v1.7.6 // indirect
	github.com/jcmturner/goidentity/v6 v6.0.1 // indirect
	github.com/jcmturner/gokrb5/v8 v8.4.4 // indirect
	github.com/jcmturner/rpc/v2 v2.0.3 // indirect
	github.com/jmespath/go-jmespath v0.4.0 // indirect
	github.com/json-iterator/go v1.1.12 // indirect
	github.com/klauspost/compress v1.17.9 // indirect
	github.com/klauspost/cpuid/v2 v2.2.5 // indirect
	github.com/knadh/koanf/maps v0.1.1 // indirect
	github.com/knadh/koanf/providers/confmap v0.1.0 // indirect
	github.com/knadh/koanf/v2 v2.1.2 // indirect
	github.com/lib/pq v1.10.9 // indirect
	github.com/microsoft/go-mssqldb v1.7.2 // indirect
	github.com/mitchellh/copystructure v1.2.0 // indirect
	github.com/mitchellh/reflectwalk v1.0.2 // indirect
	github.com/modern-go/concurrent v0.0.0-20180306012644-bacd9c7ef1dd // indirect
	github.com/modern-go/reflect2 v1.0.2 // indirect
	github.com/mtibben/percent v0.2.1 // indirect
	github.com/open-telemetry/opentelemetry-collector-contrib/pkg/pdatautil v0.115.0 // indirect
	github.com/pierrec/lz4/v4 v4.1.18 // indirect
	github.com/pkg/browser v0.0.0-20240102092130-5ac0b6a4141c // indirect
	github.com/pmezard/go-difflib v1.0.0 // indirect
	github.com/sijms/go-ora/v2 v2.8.22 // indirect
	github.com/sirupsen/logrus v1.9.3 // indirect
	github.com/snowflakedb/gosnowflake v1.12.0 // indirect
	github.com/stretchr/objx v0.5.2 // indirect
	github.com/zeebo/xxh3 v1.0.2 // indirect
	go.opentelemetry.io/collector/config/configtelemetry v0.115.0 // indirect
	go.opentelemetry.io/collector/consumer/consumererror v0.115.0 // indirect
	go.opentelemetry.io/collector/consumer/consumerprofiles v0.115.0 // indirect
	go.opentelemetry.io/collector/pdata/pprofile v0.115.0 // indirect
	go.opentelemetry.io/collector/pipeline v0.115.0 // indirect
	go.opentelemetry.io/collector/receiver/receiverprofiles v0.115.0 // indirect
	go.opentelemetry.io/otel v1.32.0 // indirect
	go.opentelemetry.io/otel/metric v1.32.0 // indirect
	go.opentelemetry.io/otel/sdk v1.32.0 // indirect
	go.opentelemetry.io/otel/sdk/metric v1.32.0 // indirect
	go.opentelemetry.io/otel/trace v1.32.0 // indirect
	golang.org/x/crypto v0.29.0 // indirect
	golang.org/x/exp v0.0.0-20240205201215-2c58cdc269a3 // indirect
	golang.org/x/mod v0.17.0 // indirect
<<<<<<< HEAD
	golang.org/x/net v0.26.0 // indirect
	golang.org/x/sync v0.7.0 // indirect
	golang.org/x/sys v0.21.0 // indirect
	golang.org/x/term v0.21.0 // indirect
	golang.org/x/text v0.16.0 // indirect
	golang.org/x/tools v0.21.1-0.20240508182429-e35e4ccd0d2d // indirect
	golang.org/x/xerrors v0.0.0-20220907171357-04be3eba64a2 // indirect
	google.golang.org/genproto/googleapis/rpc v0.0.0-20240520151616-dc85e6b867a5 // indirect
	google.golang.org/grpc v1.64.1 // indirect
	google.golang.org/protobuf v1.34.2 // indirect
=======
	golang.org/x/net v0.28.0 // indirect
	golang.org/x/sync v0.9.0 // indirect
	golang.org/x/sys v0.27.0 // indirect
	golang.org/x/term v0.26.0 // indirect
	golang.org/x/text v0.20.0 // indirect
	golang.org/x/tools v0.21.1-0.20240508182429-e35e4ccd0d2d // indirect
	golang.org/x/xerrors v0.0.0-20220907171357-04be3eba64a2 // indirect
	google.golang.org/genproto/googleapis/rpc v0.0.0-20240822170219-fc7c04adadcd // indirect
	google.golang.org/grpc v1.67.1 // indirect
	google.golang.org/protobuf v1.35.2 // indirect
>>>>>>> a4900832
	gopkg.in/yaml.v3 v3.0.1 // indirect
)

replace github.com/open-telemetry/opentelemetry-collector-contrib/pkg/pdatatest => ../../pkg/pdatatest

replace github.com/open-telemetry/opentelemetry-collector-contrib/pkg/pdatautil => ../../pkg/pdatautil

replace github.com/open-telemetry/opentelemetry-collector-contrib/pkg/winperfcounters => ../../pkg/winperfcounters

retract (
	v0.76.2
	v0.76.1
	v0.65.0
)

replace github.com/open-telemetry/opentelemetry-collector-contrib/pkg/golden => ../../pkg/golden

replace github.com/open-telemetry/opentelemetry-collector-contrib/internal/sqlquery => ../../internal/sqlquery<|MERGE_RESOLUTION|>--- conflicted
+++ resolved
@@ -1,10 +1,6 @@
 module github.com/open-telemetry/opentelemetry-collector-contrib/receiver/sqlserverreceiver
 
-<<<<<<< HEAD
-go 1.22.5
-=======
 go 1.22.0
->>>>>>> a4900832
 
 require (
 	github.com/google/go-cmp v0.6.0
@@ -115,18 +111,6 @@
 	golang.org/x/crypto v0.29.0 // indirect
 	golang.org/x/exp v0.0.0-20240205201215-2c58cdc269a3 // indirect
 	golang.org/x/mod v0.17.0 // indirect
-<<<<<<< HEAD
-	golang.org/x/net v0.26.0 // indirect
-	golang.org/x/sync v0.7.0 // indirect
-	golang.org/x/sys v0.21.0 // indirect
-	golang.org/x/term v0.21.0 // indirect
-	golang.org/x/text v0.16.0 // indirect
-	golang.org/x/tools v0.21.1-0.20240508182429-e35e4ccd0d2d // indirect
-	golang.org/x/xerrors v0.0.0-20220907171357-04be3eba64a2 // indirect
-	google.golang.org/genproto/googleapis/rpc v0.0.0-20240520151616-dc85e6b867a5 // indirect
-	google.golang.org/grpc v1.64.1 // indirect
-	google.golang.org/protobuf v1.34.2 // indirect
-=======
 	golang.org/x/net v0.28.0 // indirect
 	golang.org/x/sync v0.9.0 // indirect
 	golang.org/x/sys v0.27.0 // indirect
@@ -137,7 +121,6 @@
 	google.golang.org/genproto/googleapis/rpc v0.0.0-20240822170219-fc7c04adadcd // indirect
 	google.golang.org/grpc v1.67.1 // indirect
 	google.golang.org/protobuf v1.35.2 // indirect
->>>>>>> a4900832
 	gopkg.in/yaml.v3 v3.0.1 // indirect
 )
 
