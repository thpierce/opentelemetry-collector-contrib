--- conflicted
+++ resolved
@@ -9,7 +9,8 @@
 	"testing"
 	"time"
 
-	"github.com/aws/aws-sdk-go-v2/aws"
+	"github.com/aws/aws-sdk-go/aws"
+	"github.com/aws/aws-sdk-go/aws/session"
 	"github.com/stretchr/testify/assert"
 	"go.uber.org/zap"
 
@@ -86,15 +87,9 @@
 			return &mockNodeCapacity{}, nil
 		}
 	}
-<<<<<<< HEAD
 	awsSessionCreatorOpt := func(m any) {
 		m.(*Info).awsSessionCreator = func(*zap.Logger, awsutil.ConnAttr, *awsutil.AWSSessionSettings) (*aws.Config, *session.Session, error) {
 			return nil, nil, errors.New("error")
-=======
-	awsSessionCreatorOpt := func(m *Info) {
-		m.awsConfigCreator = func(*zap.Logger, *awsutil.AWSSessionSettings) (aws.Config, error) {
-			return aws.Config{}, errors.New("error")
->>>>>>> bb7de5bf
 		}
 	}
 	m, err = NewInfo(awsutil.CreateDefaultSessionConfig(), ci.EKS, time.Minute, zap.NewNop(), nil, nodeCapacityCreatorOpt, awsSessionCreatorOpt)
@@ -102,7 +97,6 @@
 	assert.Error(t, err)
 
 	// test normal case where everything is working
-<<<<<<< HEAD
 	awsSessionCreatorOpt = func(m any) {
 		m.(*Info).awsSessionCreator = func(*zap.Logger, awsutil.ConnAttr, *awsutil.AWSSessionSettings) (*aws.Config, *session.Session, error) {
 			return &aws.Config{}, &session.Session{}, nil
@@ -110,39 +104,20 @@
 	}
 	ec2MetadataCreatorOpt := func(m any) {
 		m.(*Info).ec2MetadataCreator = func(context.Context, *session.Session, time.Duration, chan bool, chan bool, bool, int, *zap.Logger,
-=======
-	awsSessionCreatorOpt = func(m *Info) {
-		m.awsConfigCreator = func(*zap.Logger, *awsutil.AWSSessionSettings) (aws.Config, error) {
-			return aws.Config{}, nil
-		}
-	}
-	ec2MetadataCreatorOpt := func(m *Info) {
-		m.ec2MetadataCreator = func(context.Context, aws.Config, time.Duration, chan bool, chan bool, *zap.Logger,
->>>>>>> bb7de5bf
 			...ec2MetadataOption,
 		) ec2MetadataProvider {
 			return &mockEC2Metadata{}
 		}
 	}
-<<<<<<< HEAD
 	ebsVolumeCreatorOpt := func(m any) {
 		m.(*Info).ebsVolumeCreator = func(context.Context, *session.Session, string, string, time.Duration, *zap.Logger,
-=======
-	ebsVolumeCreatorOpt := func(m *Info) {
-		m.ebsVolumeCreator = func(context.Context, aws.Config, string, string, time.Duration, *zap.Logger,
->>>>>>> bb7de5bf
 			...ebsVolumeOption,
 		) ebsVolumeProvider {
 			return &mockEBSVolume{}
 		}
 	}
-<<<<<<< HEAD
 	ec2TagsCreatorOpt := func(m any) {
 		m.(*Info).ec2TagsCreator = func(context.Context, *session.Session, string, string, string, time.Duration, *zap.Logger,
-=======
-	ec2TagsCreatorOpt := func(m *Info) {
-		m.ec2TagsCreator = func(context.Context, aws.Config, string, string, string, time.Duration, *zap.Logger,
->>>>>>> bb7de5bf
 			...ec2TagsOption,
 		) ec2TagsProvider {
 			return &mockEC2Tags{}
@@ -197,15 +172,9 @@
 			return &mockNodeCapacity{}, nil
 		}
 	}
-<<<<<<< HEAD
 	awsSessionCreatorOpt := func(m any) {
 		m.(*Info).awsSessionCreator = func(*zap.Logger, awsutil.ConnAttr, *awsutil.AWSSessionSettings) (*aws.Config, *session.Session, error) {
 			return nil, nil, errors.New("error")
-=======
-	awsSessionCreatorOpt := func(m *Info) {
-		m.awsConfigCreator = func(*zap.Logger, *awsutil.AWSSessionSettings) (aws.Config, error) {
-			return aws.Config{}, errors.New("error")
->>>>>>> bb7de5bf
 		}
 	}
 	m, err = NewInfo(awsutil.CreateDefaultSessionConfig(), ci.ECS, time.Minute, zap.NewNop(), nil, nodeCapacityCreatorOpt, awsSessionCreatorOpt)
@@ -213,7 +182,6 @@
 	assert.Error(t, err)
 
 	// test normal case where everything is working
-<<<<<<< HEAD
 	awsSessionCreatorOpt = func(m any) {
 		m.(*Info).awsSessionCreator = func(*zap.Logger, awsutil.ConnAttr, *awsutil.AWSSessionSettings) (*aws.Config, *session.Session, error) {
 			return &aws.Config{}, &session.Session{}, nil
@@ -221,39 +189,20 @@
 	}
 	ec2MetadataCreatorOpt := func(m any) {
 		m.(*Info).ec2MetadataCreator = func(context.Context, *session.Session, time.Duration, chan bool, chan bool, bool, int, *zap.Logger,
-=======
-	awsSessionCreatorOpt = func(m *Info) {
-		m.awsConfigCreator = func(*zap.Logger, *awsutil.AWSSessionSettings) (aws.Config, error) {
-			return aws.Config{}, nil
-		}
-	}
-	ec2MetadataCreatorOpt := func(m *Info) {
-		m.ec2MetadataCreator = func(context.Context, aws.Config, time.Duration, chan bool, chan bool, *zap.Logger,
->>>>>>> bb7de5bf
 			...ec2MetadataOption,
 		) ec2MetadataProvider {
 			return &mockEC2Metadata{}
 		}
 	}
-<<<<<<< HEAD
 	ebsVolumeCreatorOpt := func(m any) {
 		m.(*Info).ebsVolumeCreator = func(context.Context, *session.Session, string, string, time.Duration, *zap.Logger,
-=======
-	ebsVolumeCreatorOpt := func(m *Info) {
-		m.ebsVolumeCreator = func(context.Context, aws.Config, string, string, time.Duration, *zap.Logger,
->>>>>>> bb7de5bf
 			...ebsVolumeOption,
 		) ebsVolumeProvider {
 			return &mockEBSVolume{}
 		}
 	}
-<<<<<<< HEAD
 	ec2TagsCreatorOpt := func(m any) {
 		m.(*Info).ec2TagsCreator = func(context.Context, *session.Session, string, string, string, time.Duration, *zap.Logger,
-=======
-	ec2TagsCreatorOpt := func(m *Info) {
-		m.ec2TagsCreator = func(context.Context, aws.Config, string, string, string, time.Duration, *zap.Logger,
->>>>>>> bb7de5bf
 			...ec2TagsOption,
 		) ec2TagsProvider {
 			return &mockEC2Tags{}
