// Copyright The OpenTelemetry Authors
// SPDX-License-Identifier: Apache-2.0

package k8sapiserver // import "github.com/open-telemetry/opentelemetry-collector-contrib/receiver/awscontainerinsightreceiver/internal/k8sapiserver"

import (
	"context"
	"encoding/json"
	"errors"
	"fmt"
	"os"
	"strconv"
	"strings"
	"time"

	"go.opentelemetry.io/collector/pdata/pmetric"
	"go.uber.org/zap"
	corev1 "k8s.io/api/core/v1"

	ci "github.com/open-telemetry/opentelemetry-collector-contrib/internal/aws/containerinsight"
	"github.com/open-telemetry/opentelemetry-collector-contrib/internal/aws/k8s/k8sclient"
	"github.com/open-telemetry/opentelemetry-collector-contrib/internal/aws/k8s/k8sutil"
)

<<<<<<< HEAD
=======
const (
	lockName = "otel-container-insight-clusterleader"
)

// eventBroadcaster is adpated from record.EventBroadcaster
type eventBroadcaster interface {
	// StartRecordingToSink starts sending events received from this EventBroadcaster to the given
	// sink. The return value can be ignored or used to stop recording, if desired.
	StartRecordingToSink(sink record.EventSink) watch.Interface
	// StartLogging starts sending events received from this EventBroadcaster to the given logging
	// function. The return value can be ignored or used to stop recording, if desired.
	StartLogging(logf func(format string, args ...any)) watch.Interface
	// NewRecorder returns an EventRecorder that can be used to send events to this EventBroadcaster
	// with the event source set to the given event source.
	NewRecorder(scheme *runtime.Scheme, source v1.EventSource) record.EventRecorder
}

type K8sClient interface {
	GetClientSet() kubernetes.Interface
	GetEpClient() k8sclient.EpClient
	GetNodeClient() k8sclient.NodeClient
	GetPodClient() k8sclient.PodClient
	ShutdownNodeClient()
	ShutdownPodClient()
}

>>>>>>> 592374af
// K8sAPIServer is a struct that produces metrics from kubernetes api server
type K8sAPIServer struct {
	nodeName                  string // get the value from downward API
	logger                    *zap.Logger
	clusterNameProvider       clusterNameProvider
	cancel                    context.CancelFunc
	leaderElection            *LeaderElection
	addFullPodNameMetricLabel bool
	includeEnhancedMetrics    bool
}

type clusterNameProvider interface {
	GetClusterName() string
}

type Option func(*K8sAPIServer)

// NewK8sAPIServer creates a k8sApiServer which can generate cluster-level metrics
func NewK8sAPIServer(cnp clusterNameProvider, logger *zap.Logger, leaderElection *LeaderElection, addFullPodNameMetricLabel bool, includeEnhancedMetrics bool, options ...Option) (*K8sAPIServer, error) {

	k := &K8sAPIServer{
		logger:                    logger,
		clusterNameProvider:       cnp,
		leaderElection:            leaderElection,
		addFullPodNameMetricLabel: addFullPodNameMetricLabel,
		includeEnhancedMetrics:    includeEnhancedMetrics,
	}

	for _, opt := range options {
		opt(k)
	}

	if k.leaderElection == nil {
		return nil, errors.New("cannot start k8sapiserver, leader election is nil")
	}

	_, k.cancel = context.WithCancel(context.Background())

	k.nodeName = os.Getenv("HOST_NAME")
	if k.nodeName == "" {
		return nil, errors.New("environment variable HOST_NAME is not set in k8s deployment config")
	}

	return k, nil
}

// GetMetrics returns an array of metrics
func (k *K8sAPIServer) GetMetrics() []pmetric.Metrics {
	var result []pmetric.Metrics

	// don't generate any metrics if the current collector is not the leader
	if !k.leaderElection.leading {
		return result
	}

	// don't emit metrics if the cluster name is not detected
	clusterName := k.clusterNameProvider.GetClusterName()
	if clusterName == "" {
		k.logger.Warn("Failed to detect cluster name. Drop all metrics")
		return result
	}

	k.logger.Info("collect data from K8s API Server...")
	timestampNs := strconv.FormatInt(time.Now().UnixNano(), 10)

<<<<<<< HEAD
	result = append(result, k.getClusterMetrics(clusterName, timestampNs))
	result = append(result, k.getNamespaceMetrics(clusterName, timestampNs)...)
	result = append(result, k.getDeploymentMetrics(clusterName, timestampNs)...)
	result = append(result, k.getDaemonSetMetrics(clusterName, timestampNs)...)
	result = append(result, k.getServiceMetrics(clusterName, timestampNs)...)
	result = append(result, k.getStatefulSetMetrics(clusterName, timestampNs)...)
	result = append(result, k.getReplicaSetMetrics(clusterName, timestampNs)...)
	result = append(result, k.getPendingPodStatusMetrics(clusterName, timestampNs)...)

	return result
}

func (k *K8sAPIServer) getClusterMetrics(clusterName, timestampNs string) pmetric.Metrics {
	fields := map[string]interface{}{
		"cluster_failed_node_count": k.leaderElection.nodeClient.ClusterFailedNodeCount(),
		"cluster_node_count":        k.leaderElection.nodeClient.ClusterNodeCount(),
	}

	namespaceMap := k.leaderElection.podClient.NamespaceToRunningPodNum()
	clusterPodCount := 0
	for _, value := range namespaceMap {
		clusterPodCount += value
=======
	fields := map[string]any{
		"cluster_failed_node_count": k.nodeClient.ClusterFailedNodeCount(),
		"cluster_node_count":        k.nodeClient.ClusterNodeCount(),
>>>>>>> 592374af
	}
	fields["cluster_number_of_running_pods"] = clusterPodCount

	attributes := map[string]string{
		ci.ClusterNameKey: clusterName,
		ci.MetricType:     ci.TypeCluster,
		ci.Timestamp:      timestampNs,
		ci.Version:        "0",
	}
	if k.nodeName != "" {
		attributes["NodeName"] = k.nodeName
	}
	attributes[ci.SourcesKey] = "[\"apiserver\"]"
	return ci.ConvertToOTLPMetrics(fields, attributes, k.logger)
}

func (k *K8sAPIServer) getNamespaceMetrics(clusterName, timestampNs string) []pmetric.Metrics {
	var metrics []pmetric.Metrics
	for namespace, podNum := range k.leaderElection.podClient.NamespaceToRunningPodNum() {
		fields := map[string]interface{}{
			"namespace_number_of_running_pods": podNum,
		}
		attributes := map[string]string{
			ci.ClusterNameKey: clusterName,
			ci.MetricType:     ci.TypeClusterNamespace,
			ci.Timestamp:      timestampNs,
			ci.K8sNamespace:   namespace,
			ci.Version:        "0",
		}
		if k.nodeName != "" {
			attributes["NodeName"] = k.nodeName
		}
		attributes[ci.SourcesKey] = "[\"apiserver\"]"
		attributes[ci.Kubernetes] = fmt.Sprintf("{\"namespace_name\":\"%s\"}", namespace)
		md := ci.ConvertToOTLPMetrics(fields, attributes, k.logger)
		metrics = append(metrics, md)
	}
	return metrics
}

func (k *K8sAPIServer) getDeploymentMetrics(clusterName, timestampNs string) []pmetric.Metrics {
	var metrics []pmetric.Metrics
	deployments := k.leaderElection.deploymentClient.DeploymentInfos()
	for _, deployment := range deployments {
		fields := map[string]interface{}{
			ci.ReplicasDesired:           deployment.Spec.Replicas,              // replicas_desired
			ci.ReplicasReady:             deployment.Status.ReadyReplicas,       // replicas_ready
			ci.StatusReplicasAvailable:   deployment.Status.AvailableReplicas,   // status_replicas_available
			ci.StatusReplicasUnavailable: deployment.Status.UnavailableReplicas, // status_replicas_unavailable
		}
		attributes := map[string]string{
			ci.ClusterNameKey: clusterName,
			ci.MetricType:     ci.TypeClusterDeployment,
			ci.Timestamp:      timestampNs,
			ci.PodNameKey:     deployment.Name,
			ci.K8sNamespace:   deployment.Namespace,
			ci.Version:        "0",
		}
		if k.nodeName != "" {
			attributes[ci.NodeNameKey] = k.nodeName
		}
		attributes[ci.SourcesKey] = "[\"apiserver\"]"
		// attributes[ci.Kubernetes] = fmt.Sprintf("{\"namespace_name\":\"%s\",\"deployment_name\":\"%s\"}",
		//	deployment.Namespace, deployment.Name)
		md := ci.ConvertToOTLPMetrics(fields, attributes, k.logger)
		metrics = append(metrics, md)
	}
	return metrics
}

func (k *K8sAPIServer) getDaemonSetMetrics(clusterName, timestampNs string) []pmetric.Metrics {
	var metrics []pmetric.Metrics
	daemonSets := k.leaderElection.daemonSetClient.DaemonSetInfos()
	for _, daemonSet := range daemonSets {
		fields := map[string]interface{}{
			ci.StatusReplicasAvailable:   daemonSet.Status.NumberAvailable,        // status_replicas_available
			ci.StatusReplicasUnavailable: daemonSet.Status.NumberUnavailable,      // status_replicas_unavailable
			ci.ReplicasDesired:           daemonSet.Status.DesiredNumberScheduled, // replicas_desired
			ci.ReplicasReady:             daemonSet.Status.CurrentNumberScheduled, // replicas_ready
		}
		attributes := map[string]string{
			ci.ClusterNameKey: clusterName,
			ci.MetricType:     ci.TypeClusterDaemonSet,
			ci.Timestamp:      timestampNs,
			ci.PodNameKey:     daemonSet.Name,
			ci.K8sNamespace:   daemonSet.Namespace,
			ci.Version:        "0",
		}
		if k.nodeName != "" {
			attributes[ci.NodeNameKey] = k.nodeName
		}
		attributes[ci.SourcesKey] = "[\"apiserver\"]"
		// attributes[ci.Kubernetes] = fmt.Sprintf("{\"namespace_name\":\"%s\",\"daemonset_name\":\"%s\"}",
		//	daemonSet.Namespace, daemonSet.Name)
		md := ci.ConvertToOTLPMetrics(fields, attributes, k.logger)
		metrics = append(metrics, md)
	}
	return metrics
}

<<<<<<< HEAD
func (k *K8sAPIServer) getServiceMetrics(clusterName, timestampNs string) []pmetric.Metrics {
	var metrics []pmetric.Metrics
	for service, podNum := range k.leaderElection.epClient.ServiceToPodNum() {
		fields := map[string]interface{}{
=======
	for service, podNum := range k.epClient.ServiceToPodNum() {
		fields := map[string]any{
>>>>>>> 592374af
			"service_number_of_running_pods": podNum,
		}
		attributes := map[string]string{
			ci.ClusterNameKey: clusterName,
			ci.MetricType:     ci.TypeClusterService,
			ci.Timestamp:      timestampNs,
			ci.TypeService:    service.ServiceName,
			ci.K8sNamespace:   service.Namespace,
			ci.Version:        "0",
		}
		if k.nodeName != "" {
			attributes["NodeName"] = k.nodeName
		}
		attributes[ci.SourcesKey] = "[\"apiserver\"]"
		attributes[ci.Kubernetes] = fmt.Sprintf("{\"namespace_name\":\"%s\",\"service_name\":\"%s\"}",
			service.Namespace, service.ServiceName)
		md := ci.ConvertToOTLPMetrics(fields, attributes, k.logger)
		metrics = append(metrics, md)
	}
	return metrics
}

<<<<<<< HEAD
func (k *K8sAPIServer) getStatefulSetMetrics(clusterName, timestampNs string) []pmetric.Metrics {
	var metrics []pmetric.Metrics
	statefulSets := k.leaderElection.statefulSetClient.StatefulSetInfos()
	for _, statefulSet := range statefulSets {
		fields := map[string]interface{}{
			ci.ReplicasDesired:         statefulSet.Spec.Replicas,            // replicas_desired
			ci.ReplicasReady:           statefulSet.Status.ReadyReplicas,     // replicas_ready
			ci.StatusReplicasAvailable: statefulSet.Status.AvailableReplicas, // status_replicas_available
=======
	for namespace, podNum := range k.podClient.NamespaceToRunningPodNum() {
		fields := map[string]any{
			"namespace_number_of_running_pods": podNum,
>>>>>>> 592374af
		}
		attributes := map[string]string{
			ci.ClusterNameKey: clusterName,
			ci.MetricType:     ci.TypeClusterStatefulSet,
			ci.Timestamp:      timestampNs,
			ci.PodNameKey:     statefulSet.Name,
			ci.K8sNamespace:   statefulSet.Namespace,
			ci.Version:        "0",
		}
		if k.nodeName != "" {
			attributes[ci.NodeNameKey] = k.nodeName
		}
		attributes[ci.SourcesKey] = "[\"apiserver\"]"
		md := ci.ConvertToOTLPMetrics(fields, attributes, k.logger)
		metrics = append(metrics, md)
	}
	return metrics
}

func (k *K8sAPIServer) getReplicaSetMetrics(clusterName, timestampNs string) []pmetric.Metrics {
	var metrics []pmetric.Metrics
	replicaSets := k.leaderElection.replicaSetClient.ReplicaSetInfos()
	for _, replicaSet := range replicaSets {
		fields := map[string]interface{}{
			ci.ReplicasDesired:         replicaSet.Spec.Replicas,            // replicas_desired
			ci.ReplicasReady:           replicaSet.Status.ReadyReplicas,     // replicas_ready
			ci.StatusReplicasAvailable: replicaSet.Status.AvailableReplicas, // status_replicas_available
		}
		attributes := map[string]string{
			ci.ClusterNameKey: clusterName,
			ci.MetricType:     ci.TypeClusterReplicaSet,
			ci.Timestamp:      timestampNs,
			ci.PodNameKey:     replicaSet.Name,
			ci.K8sNamespace:   replicaSet.Namespace,
			ci.Version:        "0",
		}
		if k.nodeName != "" {
			attributes[ci.NodeNameKey] = k.nodeName
		}
		attributes[ci.SourcesKey] = "[\"apiserver\"]"
		md := ci.ConvertToOTLPMetrics(fields, attributes, k.logger)
		metrics = append(metrics, md)
	}
	return metrics
}

// Statues and conditions for all pods assigned to a node are determined in podstore.go. Given Pending pods do not have a node allocated to them, we need to fetch their details from the K8s API Server here.
func (k *K8sAPIServer) getPendingPodStatusMetrics(clusterName, timestampNs string) []pmetric.Metrics {
	var metrics []pmetric.Metrics
	podsList := k.leaderElection.podClient.PodInfos()
	podKeyToServiceNamesMap := k.leaderElection.epClient.PodKeyToServiceNames()

	for _, podInfo := range podsList {
		if podInfo.Phase == corev1.PodPending {
			fields := map[string]interface{}{}

			if k.includeEnhancedMetrics {
				addPodStatusMetrics(fields, podInfo)
				addPodConditionMetrics(fields, podInfo)
			}

			attributes := map[string]string{
				ci.ClusterNameKey: clusterName,
				ci.MetricType:     ci.TypePod,
				ci.Timestamp:      timestampNs,
				ci.PodNameKey:     podInfo.Name,
				ci.K8sNamespace:   podInfo.Namespace,
				ci.Version:        "0",
			}

			podKey := k8sutil.CreatePodKey(podInfo.Namespace, podInfo.Name)
			if serviceList, ok := podKeyToServiceNamesMap[podKey]; ok {
				if len(serviceList) > 0 {
					attributes[ci.TypeService] = serviceList[0]
				}
			}

			attributes[ci.PodStatus] = string(corev1.PodPending)
			attributes["k8s.node.name"] = "pending"

			kubernetesBlob := map[string]interface{}{}
			k.getKubernetesBlob(podInfo, kubernetesBlob, attributes)
			if k.nodeName != "" {
				kubernetesBlob["host"] = k.nodeName
			}
			if len(kubernetesBlob) > 0 {
				kubernetesInfo, err := json.Marshal(kubernetesBlob)
				if err != nil {
					k.logger.Warn("Error parsing kubernetes blob for pod metrics")
				} else {
					attributes[ci.Kubernetes] = string(kubernetesInfo)
				}
			}
			attributes[ci.SourcesKey] = "[\"apiserver\"]"
			md := ci.ConvertToOTLPMetrics(fields, attributes, k.logger)
			metrics = append(metrics, md)
		}
	}
	return metrics
}

// TODO this is duplicated code from podstore.go, move this to a common package to re-use
func (k *K8sAPIServer) getKubernetesBlob(pod *k8sclient.PodInfo, kubernetesBlob map[string]interface{}, attributes map[string]string) {
	var owners []interface{}
	podName := ""
	for _, owner := range pod.OwnerReferences {
		if owner.Kind != "" && owner.Name != "" {
			kind := owner.Kind
			name := owner.Name
			if owner.Kind == ci.ReplicaSet {
				rsToDeployment := k.leaderElection.replicaSetClient.ReplicaSetToDeployment()
				if parent := rsToDeployment[owner.Name]; parent != "" {
					kind = ci.Deployment
					name = parent
				} else if parent := parseDeploymentFromReplicaSet(owner.Name); parent != "" {
					kind = ci.Deployment
					name = parent
				}
			} else if owner.Kind == ci.Job {
				if parent := parseCronJobFromJob(owner.Name); parent != "" {
					kind = ci.CronJob
					name = parent
				} else if !k.addFullPodNameMetricLabel {
					name = getJobNamePrefix(name)
				}
			}
			owners = append(owners, map[string]string{"owner_kind": kind, "owner_name": name})

			if podName == "" {
				if owner.Kind == ci.StatefulSet {
					podName = pod.Name
				} else if owner.Kind == ci.DaemonSet || owner.Kind == ci.Job ||
					owner.Kind == ci.ReplicaSet || owner.Kind == ci.ReplicationController {
					podName = name
				}
			}
		}
	}

<<<<<<< HEAD
	if len(owners) > 0 {
		kubernetesBlob["pod_owners"] = owners
=======
	lock, err := resourcelock.New(
		resourcelock.LeasesResourceLock,
		lockNamespace, lockName,
		clientSet.CoreV1(),
		clientSet.CoordinationV1(),
		resourcelock.ResourceLockConfig{
			Identity:      k.nodeName,
			EventRecorder: k.createRecorder(lockName, lockNamespace),
		})
	if err != nil {
		k.logger.Warn("Failed to create resource lock", zap.Error(err))
		return err
>>>>>>> 592374af
	}

	labels := make(map[string]string)
	for k, v := range pod.Labels {
		labels[k] = v
	}
	if len(labels) > 0 {
		kubernetesBlob["labels"] = labels
	}
	kubernetesBlob["namespace_name"] = pod.Namespace
	kubernetesBlob["pod_id"] = pod.Uid

	// if podName is not set according to a well-known controllers, then set it to its own name
	if podName == "" {
		if strings.HasPrefix(pod.Name, KubeProxy) && !k.addFullPodNameMetricLabel {
			podName = KubeProxy
		} else {
			podName = pod.Name
		}
	}

	attributes[ci.PodNameKey] = podName
	if k.addFullPodNameMetricLabel {
		attributes[ci.FullPodNameKey] = pod.Name
		kubernetesBlob["pod_name"] = pod.Name
	}
}

// Shutdown stops the k8sApiServer
func (k *K8sAPIServer) Shutdown() error {
	if k.cancel != nil {
		k.cancel()
	}
	return nil
<<<<<<< HEAD
=======
}

func (k *K8sAPIServer) startLeaderElection(ctx context.Context, lock resourcelock.Interface) {

	for {
		leaderelection.RunOrDie(ctx, leaderelection.LeaderElectionConfig{
			Lock: lock,
			// IMPORTANT: you MUST ensure that any code you have that
			// is protected by the lease must terminate **before**
			// you call cancel. Otherwise, you could have a background
			// loop still running and another process could
			// get elected before your background loop finished, violating
			// the stated goal of the lease.
			LeaseDuration: 60 * time.Second,
			RenewDeadline: 15 * time.Second,
			RetryPeriod:   5 * time.Second,
			Callbacks: leaderelection.LeaderCallbacks{
				OnStartedLeading: func(ctx context.Context) {
					k.logger.Info(fmt.Sprintf("k8sapiserver OnStartedLeading: %s", k.nodeName))
					// we're notified when we start
					k.mu.Lock()
					k.leading = true
					// always retrieve clients in case previous ones shut down during leader switching
					k.nodeClient = k.k8sClient.GetNodeClient()
					k.podClient = k.k8sClient.GetPodClient()
					k.epClient = k.k8sClient.GetEpClient()
					k.mu.Unlock()

					if k.isLeadingC != nil {
						// this executes only in testing
						close(k.isLeadingC)
					}

					for {
						k.mu.Lock()
						leading := k.leading
						k.mu.Unlock()
						if !leading {
							k.logger.Info("no longer leading")
							return
						}
						select {
						case <-ctx.Done():
							k.logger.Info("ctx cancelled")
							return
						case <-time.After(time.Second):
						}
					}
				},
				OnStoppedLeading: func() {
					k.logger.Info(fmt.Sprintf("k8sapiserver OnStoppedLeading: %s", k.nodeName))
					// we can do cleanup here, or after the RunOrDie method returns
					k.mu.Lock()
					defer k.mu.Unlock()
					k.leading = false
					// node and pod are only used for cluster level metrics, endpoint is used for decorator too.
					k.k8sClient.ShutdownNodeClient()
					k.k8sClient.ShutdownPodClient()
				},
				OnNewLeader: func(identity string) {
					k.logger.Info(fmt.Sprintf("k8sapiserver Switch New Leader: %s", identity))
				},
			},
		})

		select {
		case <-ctx.Done(): // when leader election ends, the channel ctx.Done() will be closed
			k.logger.Info(fmt.Sprintf("k8sapiserver shutdown Leader Election: %s", k.nodeName))
			return
		default:
		}
	}
}

func (k *K8sAPIServer) createRecorder(name, namespace string) record.EventRecorder {
	k.broadcaster.StartLogging(klog.Infof)
	clientSet := k.k8sClient.GetClientSet()
	k.broadcaster.StartRecordingToSink(&corev1.EventSinkImpl{Interface: corev1.New(clientSet.CoreV1().RESTClient()).Events(namespace)})
	return k.broadcaster.NewRecorder(scheme.Scheme, v1.EventSource{Component: name})
>>>>>>> 592374af
}<|MERGE_RESOLUTION|>--- conflicted
+++ resolved
@@ -22,35 +22,6 @@
 	"github.com/open-telemetry/opentelemetry-collector-contrib/internal/aws/k8s/k8sutil"
 )
 
-<<<<<<< HEAD
-=======
-const (
-	lockName = "otel-container-insight-clusterleader"
-)
-
-// eventBroadcaster is adpated from record.EventBroadcaster
-type eventBroadcaster interface {
-	// StartRecordingToSink starts sending events received from this EventBroadcaster to the given
-	// sink. The return value can be ignored or used to stop recording, if desired.
-	StartRecordingToSink(sink record.EventSink) watch.Interface
-	// StartLogging starts sending events received from this EventBroadcaster to the given logging
-	// function. The return value can be ignored or used to stop recording, if desired.
-	StartLogging(logf func(format string, args ...any)) watch.Interface
-	// NewRecorder returns an EventRecorder that can be used to send events to this EventBroadcaster
-	// with the event source set to the given event source.
-	NewRecorder(scheme *runtime.Scheme, source v1.EventSource) record.EventRecorder
-}
-
-type K8sClient interface {
-	GetClientSet() kubernetes.Interface
-	GetEpClient() k8sclient.EpClient
-	GetNodeClient() k8sclient.NodeClient
-	GetPodClient() k8sclient.PodClient
-	ShutdownNodeClient()
-	ShutdownPodClient()
-}
-
->>>>>>> 592374af
 // K8sAPIServer is a struct that produces metrics from kubernetes api server
 type K8sAPIServer struct {
 	nodeName                  string // get the value from downward API
@@ -116,7 +87,6 @@
 	k.logger.Info("collect data from K8s API Server...")
 	timestampNs := strconv.FormatInt(time.Now().UnixNano(), 10)
 
-<<<<<<< HEAD
 	result = append(result, k.getClusterMetrics(clusterName, timestampNs))
 	result = append(result, k.getNamespaceMetrics(clusterName, timestampNs)...)
 	result = append(result, k.getDeploymentMetrics(clusterName, timestampNs)...)
@@ -130,7 +100,7 @@
 }
 
 func (k *K8sAPIServer) getClusterMetrics(clusterName, timestampNs string) pmetric.Metrics {
-	fields := map[string]interface{}{
+	fields := map[string]any{
 		"cluster_failed_node_count": k.leaderElection.nodeClient.ClusterFailedNodeCount(),
 		"cluster_node_count":        k.leaderElection.nodeClient.ClusterNodeCount(),
 	}
@@ -139,11 +109,6 @@
 	clusterPodCount := 0
 	for _, value := range namespaceMap {
 		clusterPodCount += value
-=======
-	fields := map[string]any{
-		"cluster_failed_node_count": k.nodeClient.ClusterFailedNodeCount(),
-		"cluster_node_count":        k.nodeClient.ClusterNodeCount(),
->>>>>>> 592374af
 	}
 	fields["cluster_number_of_running_pods"] = clusterPodCount
 
@@ -163,7 +128,7 @@
 func (k *K8sAPIServer) getNamespaceMetrics(clusterName, timestampNs string) []pmetric.Metrics {
 	var metrics []pmetric.Metrics
 	for namespace, podNum := range k.leaderElection.podClient.NamespaceToRunningPodNum() {
-		fields := map[string]interface{}{
+		fields := map[string]any{
 			"namespace_number_of_running_pods": podNum,
 		}
 		attributes := map[string]string{
@@ -188,7 +153,7 @@
 	var metrics []pmetric.Metrics
 	deployments := k.leaderElection.deploymentClient.DeploymentInfos()
 	for _, deployment := range deployments {
-		fields := map[string]interface{}{
+		fields := map[string]any{
 			ci.ReplicasDesired:           deployment.Spec.Replicas,              // replicas_desired
 			ci.ReplicasReady:             deployment.Status.ReadyReplicas,       // replicas_ready
 			ci.StatusReplicasAvailable:   deployment.Status.AvailableReplicas,   // status_replicas_available
@@ -218,7 +183,7 @@
 	var metrics []pmetric.Metrics
 	daemonSets := k.leaderElection.daemonSetClient.DaemonSetInfos()
 	for _, daemonSet := range daemonSets {
-		fields := map[string]interface{}{
+		fields := map[string]any{
 			ci.StatusReplicasAvailable:   daemonSet.Status.NumberAvailable,        // status_replicas_available
 			ci.StatusReplicasUnavailable: daemonSet.Status.NumberUnavailable,      // status_replicas_unavailable
 			ci.ReplicasDesired:           daemonSet.Status.DesiredNumberScheduled, // replicas_desired
@@ -244,15 +209,10 @@
 	return metrics
 }
 
-<<<<<<< HEAD
 func (k *K8sAPIServer) getServiceMetrics(clusterName, timestampNs string) []pmetric.Metrics {
 	var metrics []pmetric.Metrics
 	for service, podNum := range k.leaderElection.epClient.ServiceToPodNum() {
-		fields := map[string]interface{}{
-=======
-	for service, podNum := range k.epClient.ServiceToPodNum() {
-		fields := map[string]any{
->>>>>>> 592374af
+		fields := map[string]any{
 			"service_number_of_running_pods": podNum,
 		}
 		attributes := map[string]string{
@@ -275,20 +235,14 @@
 	return metrics
 }
 
-<<<<<<< HEAD
 func (k *K8sAPIServer) getStatefulSetMetrics(clusterName, timestampNs string) []pmetric.Metrics {
 	var metrics []pmetric.Metrics
 	statefulSets := k.leaderElection.statefulSetClient.StatefulSetInfos()
 	for _, statefulSet := range statefulSets {
-		fields := map[string]interface{}{
+		fields := map[string]any{
 			ci.ReplicasDesired:         statefulSet.Spec.Replicas,            // replicas_desired
 			ci.ReplicasReady:           statefulSet.Status.ReadyReplicas,     // replicas_ready
 			ci.StatusReplicasAvailable: statefulSet.Status.AvailableReplicas, // status_replicas_available
-=======
-	for namespace, podNum := range k.podClient.NamespaceToRunningPodNum() {
-		fields := map[string]any{
-			"namespace_number_of_running_pods": podNum,
->>>>>>> 592374af
 		}
 		attributes := map[string]string{
 			ci.ClusterNameKey: clusterName,
@@ -312,7 +266,7 @@
 	var metrics []pmetric.Metrics
 	replicaSets := k.leaderElection.replicaSetClient.ReplicaSetInfos()
 	for _, replicaSet := range replicaSets {
-		fields := map[string]interface{}{
+		fields := map[string]any{
 			ci.ReplicasDesired:         replicaSet.Spec.Replicas,            // replicas_desired
 			ci.ReplicasReady:           replicaSet.Status.ReadyReplicas,     // replicas_ready
 			ci.StatusReplicasAvailable: replicaSet.Status.AvailableReplicas, // status_replicas_available
@@ -343,7 +297,7 @@
 
 	for _, podInfo := range podsList {
 		if podInfo.Phase == corev1.PodPending {
-			fields := map[string]interface{}{}
+			fields := map[string]any{}
 
 			if k.includeEnhancedMetrics {
 				addPodStatusMetrics(fields, podInfo)
@@ -369,7 +323,7 @@
 			attributes[ci.PodStatus] = string(corev1.PodPending)
 			attributes["k8s.node.name"] = "pending"
 
-			kubernetesBlob := map[string]interface{}{}
+			kubernetesBlob := map[string]any{}
 			k.getKubernetesBlob(podInfo, kubernetesBlob, attributes)
 			if k.nodeName != "" {
 				kubernetesBlob["host"] = k.nodeName
@@ -391,8 +345,8 @@
 }
 
 // TODO this is duplicated code from podstore.go, move this to a common package to re-use
-func (k *K8sAPIServer) getKubernetesBlob(pod *k8sclient.PodInfo, kubernetesBlob map[string]interface{}, attributes map[string]string) {
-	var owners []interface{}
+func (k *K8sAPIServer) getKubernetesBlob(pod *k8sclient.PodInfo, kubernetesBlob map[string]any, attributes map[string]string) {
+	var owners []any
 	podName := ""
 	for _, owner := range pod.OwnerReferences {
 		if owner.Kind != "" && owner.Name != "" {
@@ -428,23 +382,8 @@
 		}
 	}
 
-<<<<<<< HEAD
 	if len(owners) > 0 {
 		kubernetesBlob["pod_owners"] = owners
-=======
-	lock, err := resourcelock.New(
-		resourcelock.LeasesResourceLock,
-		lockNamespace, lockName,
-		clientSet.CoreV1(),
-		clientSet.CoordinationV1(),
-		resourcelock.ResourceLockConfig{
-			Identity:      k.nodeName,
-			EventRecorder: k.createRecorder(lockName, lockNamespace),
-		})
-	if err != nil {
-		k.logger.Warn("Failed to create resource lock", zap.Error(err))
-		return err
->>>>>>> 592374af
 	}
 
 	labels := make(map[string]string)
@@ -455,7 +394,7 @@
 		kubernetesBlob["labels"] = labels
 	}
 	kubernetesBlob["namespace_name"] = pod.Namespace
-	kubernetesBlob["pod_id"] = pod.Uid
+	kubernetesBlob["pod_id"] = pod.UID
 
 	// if podName is not set according to a well-known controllers, then set it to its own name
 	if podName == "" {
@@ -479,86 +418,4 @@
 		k.cancel()
 	}
 	return nil
-<<<<<<< HEAD
-=======
-}
-
-func (k *K8sAPIServer) startLeaderElection(ctx context.Context, lock resourcelock.Interface) {
-
-	for {
-		leaderelection.RunOrDie(ctx, leaderelection.LeaderElectionConfig{
-			Lock: lock,
-			// IMPORTANT: you MUST ensure that any code you have that
-			// is protected by the lease must terminate **before**
-			// you call cancel. Otherwise, you could have a background
-			// loop still running and another process could
-			// get elected before your background loop finished, violating
-			// the stated goal of the lease.
-			LeaseDuration: 60 * time.Second,
-			RenewDeadline: 15 * time.Second,
-			RetryPeriod:   5 * time.Second,
-			Callbacks: leaderelection.LeaderCallbacks{
-				OnStartedLeading: func(ctx context.Context) {
-					k.logger.Info(fmt.Sprintf("k8sapiserver OnStartedLeading: %s", k.nodeName))
-					// we're notified when we start
-					k.mu.Lock()
-					k.leading = true
-					// always retrieve clients in case previous ones shut down during leader switching
-					k.nodeClient = k.k8sClient.GetNodeClient()
-					k.podClient = k.k8sClient.GetPodClient()
-					k.epClient = k.k8sClient.GetEpClient()
-					k.mu.Unlock()
-
-					if k.isLeadingC != nil {
-						// this executes only in testing
-						close(k.isLeadingC)
-					}
-
-					for {
-						k.mu.Lock()
-						leading := k.leading
-						k.mu.Unlock()
-						if !leading {
-							k.logger.Info("no longer leading")
-							return
-						}
-						select {
-						case <-ctx.Done():
-							k.logger.Info("ctx cancelled")
-							return
-						case <-time.After(time.Second):
-						}
-					}
-				},
-				OnStoppedLeading: func() {
-					k.logger.Info(fmt.Sprintf("k8sapiserver OnStoppedLeading: %s", k.nodeName))
-					// we can do cleanup here, or after the RunOrDie method returns
-					k.mu.Lock()
-					defer k.mu.Unlock()
-					k.leading = false
-					// node and pod are only used for cluster level metrics, endpoint is used for decorator too.
-					k.k8sClient.ShutdownNodeClient()
-					k.k8sClient.ShutdownPodClient()
-				},
-				OnNewLeader: func(identity string) {
-					k.logger.Info(fmt.Sprintf("k8sapiserver Switch New Leader: %s", identity))
-				},
-			},
-		})
-
-		select {
-		case <-ctx.Done(): // when leader election ends, the channel ctx.Done() will be closed
-			k.logger.Info(fmt.Sprintf("k8sapiserver shutdown Leader Election: %s", k.nodeName))
-			return
-		default:
-		}
-	}
-}
-
-func (k *K8sAPIServer) createRecorder(name, namespace string) record.EventRecorder {
-	k.broadcaster.StartLogging(klog.Infof)
-	clientSet := k.k8sClient.GetClientSet()
-	k.broadcaster.StartRecordingToSink(&corev1.EventSinkImpl{Interface: corev1.New(clientSet.CoreV1().RESTClient()).Events(namespace)})
-	return k.broadcaster.NewRecorder(scheme.Scheme, v1.EventSource{Component: name})
->>>>>>> 592374af
 }