module github.com/open-telemetry/opentelemetry-collector-contrib/receiver/kubeletstatsreceiver

go 1.23.0

require (
	github.com/google/go-cmp v0.7.0
	github.com/google/uuid v1.6.0
	github.com/open-telemetry/opentelemetry-collector-contrib/internal/k8sconfig v0.124.1
	github.com/open-telemetry/opentelemetry-collector-contrib/internal/kubelet v0.124.1
	github.com/open-telemetry/opentelemetry-collector-contrib/pkg/golden v0.124.1
	github.com/open-telemetry/opentelemetry-collector-contrib/pkg/pdatatest v0.124.1
	github.com/open-telemetry/opentelemetry-collector-contrib/pkg/xk8stest v0.124.1
	github.com/stretchr/testify v1.10.0
	go.opentelemetry.io/collector/component v1.30.0
	go.opentelemetry.io/collector/component/componenttest v0.124.0
	go.opentelemetry.io/collector/config/confignet v1.30.0
	go.opentelemetry.io/collector/config/configtls v1.30.0
	go.opentelemetry.io/collector/confmap v1.30.0
	go.opentelemetry.io/collector/confmap/xconfmap v0.124.0
	go.opentelemetry.io/collector/consumer v1.30.0
	go.opentelemetry.io/collector/consumer/consumertest v0.124.0
	go.opentelemetry.io/collector/featuregate v1.30.0
	go.opentelemetry.io/collector/filter v0.124.0
	go.opentelemetry.io/collector/pdata v1.30.0
	go.opentelemetry.io/collector/pipeline v0.124.0
	go.opentelemetry.io/collector/receiver v1.30.0
	go.opentelemetry.io/collector/receiver/otlpreceiver v0.124.0
	go.opentelemetry.io/collector/receiver/receivertest v0.124.0
	go.opentelemetry.io/collector/scraper v0.124.0
	go.opentelemetry.io/collector/scraper/scraperhelper v0.124.0
	go.opentelemetry.io/collector/semconv v0.124.0
	go.uber.org/goleak v1.3.0
	go.uber.org/zap v1.27.0
	k8s.io/api v0.32.3
	k8s.io/apimachinery v0.32.3
	k8s.io/client-go v0.32.3
	k8s.io/kubelet v0.32.3
)

require (
	github.com/Azure/go-ansiterm v0.0.0-20210617225240-d185dfc1b5a1 // indirect
	github.com/Microsoft/go-winio v0.6.1 // indirect
	github.com/cenkalti/backoff/v4 v4.3.0 // indirect
	github.com/cespare/xxhash/v2 v2.3.0 // indirect
	github.com/davecgh/go-spew v1.1.2-0.20180830191138-d8f796af33cc // indirect
	github.com/distribution/reference v0.6.0 // indirect
	github.com/docker/docker v27.5.1+incompatible // indirect
	github.com/docker/go-connections v0.4.0 // indirect
	github.com/docker/go-units v0.5.0 // indirect
	github.com/emicklei/go-restful/v3 v3.11.0 // indirect
	github.com/felixge/httpsnoop v1.0.4 // indirect
	github.com/fsnotify/fsnotify v1.9.0 // indirect
	github.com/fxamacker/cbor/v2 v2.7.0 // indirect
	github.com/go-logr/logr v1.4.2 // indirect
	github.com/go-logr/stdr v1.2.2 // indirect
	github.com/go-openapi/jsonpointer v0.21.0 // indirect
	github.com/go-openapi/jsonreference v0.20.2 // indirect
	github.com/go-openapi/swag v0.23.0 // indirect
	github.com/go-viper/mapstructure/v2 v2.2.1 // indirect
	github.com/gogo/protobuf v1.3.2 // indirect
	github.com/golang/protobuf v1.5.4 // indirect
	github.com/golang/snappy v1.0.0 // indirect
	github.com/google/gnostic-models v0.6.8 // indirect
	github.com/google/gofuzz v1.2.0 // indirect
	github.com/hashicorp/go-version v1.7.0 // indirect
	github.com/josharian/intern v1.0.0 // indirect
	github.com/json-iterator/go v1.1.12 // indirect
	github.com/klauspost/compress v1.18.0 // indirect
	github.com/knadh/koanf/maps v0.1.2 // indirect
	github.com/knadh/koanf/providers/confmap v0.1.0 // indirect
	github.com/knadh/koanf/v2 v2.1.2 // indirect
	github.com/mailru/easyjson v0.7.7 // indirect
	github.com/mitchellh/copystructure v1.2.0 // indirect
	github.com/mitchellh/reflectwalk v1.0.2 // indirect
	github.com/moby/docker-image-spec v1.3.1 // indirect
	github.com/modern-go/concurrent v0.0.0-20180306012644-bacd9c7ef1dd // indirect
	github.com/modern-go/reflect2 v1.0.2 // indirect
	github.com/mostynb/go-grpc-compression v1.2.3 // indirect
	github.com/munnerz/goautoneg v0.0.0-20191010083416-a7dc8b61c822 // indirect
	github.com/open-telemetry/opentelemetry-collector-contrib/internal/common v0.124.1 // indirect
	github.com/open-telemetry/opentelemetry-collector-contrib/pkg/pdatautil v0.124.1 // indirect
	github.com/opencontainers/go-digest v1.0.0 // indirect
	github.com/opencontainers/image-spec v1.1.0-rc4 // indirect
	github.com/openshift/api v3.9.0+incompatible // indirect
	github.com/openshift/client-go v0.0.0-20210521082421-73d9475a9142 // indirect
	github.com/pierrec/lz4/v4 v4.1.22 // indirect
	github.com/pkg/errors v0.9.1 // indirect
	github.com/pmezard/go-difflib v1.0.1-0.20181226105442-5d4384ee4fb2 // indirect
	github.com/rs/cors v1.11.1 // indirect
	github.com/spf13/pflag v1.0.5 // indirect
	github.com/x448/float16 v0.8.4 // indirect
	go.opentelemetry.io/auto/sdk v1.1.0 // indirect
	go.opentelemetry.io/collector v0.124.0 // indirect
	go.opentelemetry.io/collector/client v1.30.0 // indirect
	go.opentelemetry.io/collector/component/componentstatus v0.124.0 // indirect
	go.opentelemetry.io/collector/config/configauth v0.124.0 // indirect
	go.opentelemetry.io/collector/config/configcompression v1.30.0 // indirect
	go.opentelemetry.io/collector/config/configgrpc v0.124.0 // indirect
	go.opentelemetry.io/collector/config/confighttp v0.124.0 // indirect
	go.opentelemetry.io/collector/config/configopaque v1.30.0 // indirect
	go.opentelemetry.io/collector/consumer/consumererror v0.124.0 // indirect
	go.opentelemetry.io/collector/consumer/xconsumer v0.124.0 // indirect
	go.opentelemetry.io/collector/extension/extensionauth v1.30.0 // indirect
	go.opentelemetry.io/collector/internal/sharedcomponent v0.124.0 // indirect
	go.opentelemetry.io/collector/internal/telemetry v0.124.0 // indirect
	go.opentelemetry.io/collector/pdata/pprofile v0.124.0 // indirect
	go.opentelemetry.io/collector/receiver/receiverhelper v0.124.0 // indirect
	go.opentelemetry.io/collector/receiver/xreceiver v0.124.0 // indirect
	go.opentelemetry.io/contrib/bridges/otelzap v0.10.0 // indirect
	go.opentelemetry.io/contrib/instrumentation/google.golang.org/grpc/otelgrpc v0.60.0 // indirect
	go.opentelemetry.io/contrib/instrumentation/net/http/otelhttp v0.60.0 // indirect
	go.opentelemetry.io/otel v1.35.0 // indirect
	go.opentelemetry.io/otel/exporters/otlp/otlptrace v1.30.0 // indirect
	go.opentelemetry.io/otel/log v0.11.0 // indirect
	go.opentelemetry.io/otel/metric v1.35.0 // indirect
	go.opentelemetry.io/otel/sdk v1.35.0 // indirect
	go.opentelemetry.io/otel/sdk/metric v1.35.0 // indirect
	go.opentelemetry.io/otel/trace v1.35.0 // indirect
	go.opentelemetry.io/proto/otlp v1.3.1 // indirect
	go.uber.org/multierr v1.11.0 // indirect
<<<<<<< HEAD
	golang.org/x/mod v0.17.0 // indirect
	golang.org/x/net v0.31.0 // indirect
	golang.org/x/oauth2 v0.22.0 // indirect
	golang.org/x/sync v0.9.0 // indirect
	golang.org/x/sys v0.27.0 // indirect
	golang.org/x/term v0.26.0 // indirect
	golang.org/x/text v0.20.0 // indirect
	golang.org/x/time v0.5.0 // indirect
	golang.org/x/tools v0.21.1-0.20240508182429-e35e4ccd0d2d // indirect
	google.golang.org/genproto/googleapis/api v0.0.0-20240822170219-fc7c04adadcd // indirect
	google.golang.org/genproto/googleapis/rpc v0.0.0-20241007155032-5fefd90f89a9 // indirect
	google.golang.org/grpc v1.67.1 // indirect
	google.golang.org/protobuf v1.35.2 // indirect
=======
	golang.org/x/mod v0.21.0 // indirect
	golang.org/x/net v0.39.0 // indirect
	golang.org/x/oauth2 v0.28.0 // indirect
	golang.org/x/sync v0.13.0 // indirect
	golang.org/x/sys v0.32.0 // indirect
	golang.org/x/term v0.31.0 // indirect
	golang.org/x/text v0.24.0 // indirect
	golang.org/x/time v0.7.0 // indirect
	golang.org/x/tools v0.26.0 // indirect
	google.golang.org/genproto/googleapis/api v0.0.0-20250106144421-5f5ef82da422 // indirect
	google.golang.org/genproto/googleapis/rpc v0.0.0-20250224174004-546df14abb99 // indirect
	google.golang.org/grpc v1.71.1 // indirect
	google.golang.org/protobuf v1.36.6 // indirect
>>>>>>> bb7de5bf
	gopkg.in/evanphx/json-patch.v4 v4.12.0 // indirect
	gopkg.in/inf.v0 v0.9.1 // indirect
	gopkg.in/yaml.v3 v3.0.1 // indirect
	k8s.io/klog/v2 v2.130.1 // indirect
	k8s.io/kube-openapi v0.0.0-20241105132330-32ad38e42d3f // indirect
	k8s.io/utils v0.0.0-20241104100929-3ea5e8cea738 // indirect
	sigs.k8s.io/json v0.0.0-20241010143419-9aa6b5e7a4b3 // indirect
	sigs.k8s.io/structured-merge-diff/v4 v4.4.2 // indirect
	sigs.k8s.io/yaml v1.4.0 // indirect
)

replace github.com/open-telemetry/opentelemetry-collector-contrib/internal/common => ../../internal/common

replace github.com/open-telemetry/opentelemetry-collector-contrib/internal/k8sconfig => ../../internal/k8sconfig

replace github.com/open-telemetry/opentelemetry-collector-contrib/internal/kubelet => ../../internal/kubelet

// openshift removed all tags from their repo, use the pseudoversion from the release-3.9 branch HEAD
replace github.com/openshift/api v3.9.0+incompatible => github.com/openshift/api v0.0.0-20180801171038-322a19404e37

retract (
	v0.76.2
	v0.76.1
	v0.65.0
)

replace github.com/open-telemetry/opentelemetry-collector-contrib/pkg/xk8stest => ../../pkg/xk8stest

replace github.com/open-telemetry/opentelemetry-collector-contrib/pkg/pdatatest => ../../pkg/pdatatest

replace github.com/open-telemetry/opentelemetry-collector-contrib/pkg/pdatautil => ../../pkg/pdatautil

replace github.com/open-telemetry/opentelemetry-collector-contrib/pkg/golden => ../../pkg/golden

replace github.com/open-telemetry/opentelemetry-collector-contrib/internal/aws/containerinsight => ../../internal/aws/containerinsight<|MERGE_RESOLUTION|>--- conflicted
+++ resolved
@@ -118,21 +118,6 @@
 	go.opentelemetry.io/otel/trace v1.35.0 // indirect
 	go.opentelemetry.io/proto/otlp v1.3.1 // indirect
 	go.uber.org/multierr v1.11.0 // indirect
-<<<<<<< HEAD
-	golang.org/x/mod v0.17.0 // indirect
-	golang.org/x/net v0.31.0 // indirect
-	golang.org/x/oauth2 v0.22.0 // indirect
-	golang.org/x/sync v0.9.0 // indirect
-	golang.org/x/sys v0.27.0 // indirect
-	golang.org/x/term v0.26.0 // indirect
-	golang.org/x/text v0.20.0 // indirect
-	golang.org/x/time v0.5.0 // indirect
-	golang.org/x/tools v0.21.1-0.20240508182429-e35e4ccd0d2d // indirect
-	google.golang.org/genproto/googleapis/api v0.0.0-20240822170219-fc7c04adadcd // indirect
-	google.golang.org/genproto/googleapis/rpc v0.0.0-20241007155032-5fefd90f89a9 // indirect
-	google.golang.org/grpc v1.67.1 // indirect
-	google.golang.org/protobuf v1.35.2 // indirect
-=======
 	golang.org/x/mod v0.21.0 // indirect
 	golang.org/x/net v0.39.0 // indirect
 	golang.org/x/oauth2 v0.28.0 // indirect
@@ -146,7 +131,6 @@
 	google.golang.org/genproto/googleapis/rpc v0.0.0-20250224174004-546df14abb99 // indirect
 	google.golang.org/grpc v1.71.1 // indirect
 	google.golang.org/protobuf v1.36.6 // indirect
->>>>>>> bb7de5bf
 	gopkg.in/evanphx/json-patch.v4 v4.12.0 // indirect
 	gopkg.in/inf.v0 v0.9.1 // indirect
 	gopkg.in/yaml.v3 v3.0.1 // indirect
