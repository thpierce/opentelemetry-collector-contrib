--- conflicted
+++ resolved
@@ -25,53 +25,6 @@
 
 // MetricsConfig provides config for kubeletstats metrics.
 type MetricsConfig struct {
-<<<<<<< HEAD
-	ContainerCPUTime               MetricConfig `mapstructure:"container.cpu.time"`
-	ContainerCPUUtilization        MetricConfig `mapstructure:"container.cpu.utilization"`
-	ContainerFilesystemAvailable   MetricConfig `mapstructure:"container.filesystem.available"`
-	ContainerFilesystemCapacity    MetricConfig `mapstructure:"container.filesystem.capacity"`
-	ContainerFilesystemUsage       MetricConfig `mapstructure:"container.filesystem.usage"`
-	ContainerMemoryAvailable       MetricConfig `mapstructure:"container.memory.available"`
-	ContainerMemoryMajorPageFaults MetricConfig `mapstructure:"container.memory.major_page_faults"`
-	ContainerMemoryPageFaults      MetricConfig `mapstructure:"container.memory.page_faults"`
-	ContainerMemoryRss             MetricConfig `mapstructure:"container.memory.rss"`
-	ContainerMemoryUsage           MetricConfig `mapstructure:"container.memory.usage"`
-	ContainerMemoryWorkingSet      MetricConfig `mapstructure:"container.memory.working_set"`
-	ContainerUptime                MetricConfig `mapstructure:"container.uptime"`
-	K8sNodeCPUTime                 MetricConfig `mapstructure:"k8s.node.cpu.time"`
-	K8sNodeCPUUtilization          MetricConfig `mapstructure:"k8s.node.cpu.utilization"`
-	K8sNodeFilesystemAvailable     MetricConfig `mapstructure:"k8s.node.filesystem.available"`
-	K8sNodeFilesystemCapacity      MetricConfig `mapstructure:"k8s.node.filesystem.capacity"`
-	K8sNodeFilesystemUsage         MetricConfig `mapstructure:"k8s.node.filesystem.usage"`
-	K8sNodeMemoryAvailable         MetricConfig `mapstructure:"k8s.node.memory.available"`
-	K8sNodeMemoryMajorPageFaults   MetricConfig `mapstructure:"k8s.node.memory.major_page_faults"`
-	K8sNodeMemoryPageFaults        MetricConfig `mapstructure:"k8s.node.memory.page_faults"`
-	K8sNodeMemoryRss               MetricConfig `mapstructure:"k8s.node.memory.rss"`
-	K8sNodeMemoryUsage             MetricConfig `mapstructure:"k8s.node.memory.usage"`
-	K8sNodeMemoryWorkingSet        MetricConfig `mapstructure:"k8s.node.memory.working_set"`
-	K8sNodeNetworkErrors           MetricConfig `mapstructure:"k8s.node.network.errors"`
-	K8sNodeNetworkIo               MetricConfig `mapstructure:"k8s.node.network.io"`
-	K8sNodeUptime                  MetricConfig `mapstructure:"k8s.node.uptime"`
-	K8sPodCPUTime                  MetricConfig `mapstructure:"k8s.pod.cpu.time"`
-	K8sPodCPUUtilization           MetricConfig `mapstructure:"k8s.pod.cpu.utilization"`
-	K8sPodFilesystemAvailable      MetricConfig `mapstructure:"k8s.pod.filesystem.available"`
-	K8sPodFilesystemCapacity       MetricConfig `mapstructure:"k8s.pod.filesystem.capacity"`
-	K8sPodFilesystemUsage          MetricConfig `mapstructure:"k8s.pod.filesystem.usage"`
-	K8sPodMemoryAvailable          MetricConfig `mapstructure:"k8s.pod.memory.available"`
-	K8sPodMemoryMajorPageFaults    MetricConfig `mapstructure:"k8s.pod.memory.major_page_faults"`
-	K8sPodMemoryPageFaults         MetricConfig `mapstructure:"k8s.pod.memory.page_faults"`
-	K8sPodMemoryRss                MetricConfig `mapstructure:"k8s.pod.memory.rss"`
-	K8sPodMemoryUsage              MetricConfig `mapstructure:"k8s.pod.memory.usage"`
-	K8sPodMemoryWorkingSet         MetricConfig `mapstructure:"k8s.pod.memory.working_set"`
-	K8sPodNetworkErrors            MetricConfig `mapstructure:"k8s.pod.network.errors"`
-	K8sPodNetworkIo                MetricConfig `mapstructure:"k8s.pod.network.io"`
-	K8sPodUptime                   MetricConfig `mapstructure:"k8s.pod.uptime"`
-	K8sVolumeAvailable             MetricConfig `mapstructure:"k8s.volume.available"`
-	K8sVolumeCapacity              MetricConfig `mapstructure:"k8s.volume.capacity"`
-	K8sVolumeInodes                MetricConfig `mapstructure:"k8s.volume.inodes"`
-	K8sVolumeInodesFree            MetricConfig `mapstructure:"k8s.volume.inodes.free"`
-	K8sVolumeInodesUsed            MetricConfig `mapstructure:"k8s.volume.inodes.used"`
-=======
 	ContainerCPUTime                     MetricConfig `mapstructure:"container.cpu.time"`
 	ContainerCPUUtilization              MetricConfig `mapstructure:"container.cpu.utilization"`
 	ContainerFilesystemAvailable         MetricConfig `mapstructure:"container.filesystem.available"`
@@ -125,7 +78,6 @@
 	K8sVolumeInodes                      MetricConfig `mapstructure:"k8s.volume.inodes"`
 	K8sVolumeInodesFree                  MetricConfig `mapstructure:"k8s.volume.inodes.free"`
 	K8sVolumeInodesUsed                  MetricConfig `mapstructure:"k8s.volume.inodes.used"`
->>>>>>> 592374af
 }
 
 func DefaultMetricsConfig() MetricsConfig {
@@ -166,8 +118,6 @@
 		ContainerUptime: MetricConfig{
 			Enabled: false,
 		},
-<<<<<<< HEAD
-=======
 		K8sContainerCPULimitUtilization: MetricConfig{
 			Enabled: false,
 		},
@@ -180,7 +130,6 @@
 		K8sContainerMemoryRequestUtilization: MetricConfig{
 			Enabled: false,
 		},
->>>>>>> 592374af
 		K8sNodeCPUTime: MetricConfig{
 			Enabled: true,
 		},
