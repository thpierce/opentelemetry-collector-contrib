[comment]: <> (Code generated by mdatagen. DO NOT EDIT.)

# kubeletstats

## Default Metrics

The following metrics are emitted by default. Each of them can be disabled by applying the following configuration:

```yaml
metrics:
  <metric_name>:
    enabled: false
```

### container.cpu.time

Container CPU time

| Unit | Metric Type | Value Type | Aggregation Temporality | Monotonic |
| ---- | ----------- | ---------- | ----------------------- | --------- |
| s | Sum | Double | Cumulative | true |

### container.cpu.utilization

Container CPU utilization

| Unit | Metric Type | Value Type |
| ---- | ----------- | ---------- |
| 1 | Gauge | Double |

### container.filesystem.available

Container filesystem available

| Unit | Metric Type | Value Type |
| ---- | ----------- | ---------- |
| By | Gauge | Int |

### container.filesystem.capacity

Container filesystem capacity

| Unit | Metric Type | Value Type |
| ---- | ----------- | ---------- |
| By | Gauge | Int |

### container.filesystem.usage

Container filesystem usage

| Unit | Metric Type | Value Type |
| ---- | ----------- | ---------- |
| By | Gauge | Int |

### container.memory.available

Container memory available

| Unit | Metric Type | Value Type |
| ---- | ----------- | ---------- |
| By | Gauge | Int |

### container.memory.major_page_faults

Container memory major_page_faults

| Unit | Metric Type | Value Type |
| ---- | ----------- | ---------- |
| 1 | Gauge | Int |

### container.memory.page_faults

Container memory page_faults

| Unit | Metric Type | Value Type |
| ---- | ----------- | ---------- |
| 1 | Gauge | Int |

### container.memory.rss

Container memory rss

| Unit | Metric Type | Value Type |
| ---- | ----------- | ---------- |
| By | Gauge | Int |

### container.memory.usage

Container memory usage

| Unit | Metric Type | Value Type |
| ---- | ----------- | ---------- |
| By | Gauge | Int |

### container.memory.working_set

Container memory working_set

| Unit | Metric Type | Value Type |
| ---- | ----------- | ---------- |
| By | Gauge | Int |

### k8s.node.cpu.time

Node CPU time

| Unit | Metric Type | Value Type | Aggregation Temporality | Monotonic |
| ---- | ----------- | ---------- | ----------------------- | --------- |
| s | Sum | Double | Cumulative | true |

### k8s.node.cpu.utilization

Node CPU utilization

| Unit | Metric Type | Value Type |
| ---- | ----------- | ---------- |
| 1 | Gauge | Double |

### k8s.node.filesystem.available

Node filesystem available

| Unit | Metric Type | Value Type |
| ---- | ----------- | ---------- |
| By | Gauge | Int |

### k8s.node.filesystem.capacity

Node filesystem capacity

| Unit | Metric Type | Value Type |
| ---- | ----------- | ---------- |
| By | Gauge | Int |

### k8s.node.filesystem.usage

Node filesystem usage

| Unit | Metric Type | Value Type |
| ---- | ----------- | ---------- |
| By | Gauge | Int |

### k8s.node.memory.available

Node memory available

| Unit | Metric Type | Value Type |
| ---- | ----------- | ---------- |
| By | Gauge | Int |

### k8s.node.memory.major_page_faults

Node memory major_page_faults

| Unit | Metric Type | Value Type |
| ---- | ----------- | ---------- |
| 1 | Gauge | Int |

### k8s.node.memory.page_faults

Node memory page_faults

| Unit | Metric Type | Value Type |
| ---- | ----------- | ---------- |
| 1 | Gauge | Int |

### k8s.node.memory.rss

Node memory rss

| Unit | Metric Type | Value Type |
| ---- | ----------- | ---------- |
| By | Gauge | Int |

### k8s.node.memory.usage

Node memory usage

| Unit | Metric Type | Value Type |
| ---- | ----------- | ---------- |
| By | Gauge | Int |

### k8s.node.memory.working_set

Node memory working_set

| Unit | Metric Type | Value Type |
| ---- | ----------- | ---------- |
| By | Gauge | Int |

### k8s.node.network.errors

Node network errors

| Unit | Metric Type | Value Type | Aggregation Temporality | Monotonic |
| ---- | ----------- | ---------- | ----------------------- | --------- |
| 1 | Sum | Int | Cumulative | true |

#### Attributes

| Name | Description | Values |
| ---- | ----------- | ------ |
| interface | Name of the network interface. | Any Str |
| direction | Direction of flow of bytes/operations (receive or transmit). | Str: ``receive``, ``transmit`` |

### k8s.node.network.io

Node network IO

| Unit | Metric Type | Value Type | Aggregation Temporality | Monotonic |
| ---- | ----------- | ---------- | ----------------------- | --------- |
| By | Sum | Int | Cumulative | true |

#### Attributes

| Name | Description | Values |
| ---- | ----------- | ------ |
| interface | Name of the network interface. | Any Str |
| direction | Direction of flow of bytes/operations (receive or transmit). | Str: ``receive``, ``transmit`` |

### k8s.pod.cpu.time

Pod CPU time

| Unit | Metric Type | Value Type | Aggregation Temporality | Monotonic |
| ---- | ----------- | ---------- | ----------------------- | --------- |
| s | Sum | Double | Cumulative | true |

### k8s.pod.cpu.utilization

Pod CPU utilization

| Unit | Metric Type | Value Type |
| ---- | ----------- | ---------- |
| 1 | Gauge | Double |

### k8s.pod.filesystem.available

Pod filesystem available

| Unit | Metric Type | Value Type |
| ---- | ----------- | ---------- |
| By | Gauge | Int |

### k8s.pod.filesystem.capacity

Pod filesystem capacity

| Unit | Metric Type | Value Type |
| ---- | ----------- | ---------- |
| By | Gauge | Int |

### k8s.pod.filesystem.usage

Pod filesystem usage

| Unit | Metric Type | Value Type |
| ---- | ----------- | ---------- |
| By | Gauge | Int |

### k8s.pod.memory.available

Pod memory available

| Unit | Metric Type | Value Type |
| ---- | ----------- | ---------- |
| By | Gauge | Int |

### k8s.pod.memory.major_page_faults

Pod memory major_page_faults

| Unit | Metric Type | Value Type |
| ---- | ----------- | ---------- |
| 1 | Gauge | Int |

### k8s.pod.memory.page_faults

Pod memory page_faults

| Unit | Metric Type | Value Type |
| ---- | ----------- | ---------- |
| 1 | Gauge | Int |

### k8s.pod.memory.rss

Pod memory rss

| Unit | Metric Type | Value Type |
| ---- | ----------- | ---------- |
| By | Gauge | Int |

### k8s.pod.memory.usage

Pod memory usage

| Unit | Metric Type | Value Type |
| ---- | ----------- | ---------- |
| By | Gauge | Int |

### k8s.pod.memory.working_set

Pod memory working_set

| Unit | Metric Type | Value Type |
| ---- | ----------- | ---------- |
| By | Gauge | Int |

### k8s.pod.network.errors

Pod network errors

| Unit | Metric Type | Value Type | Aggregation Temporality | Monotonic |
| ---- | ----------- | ---------- | ----------------------- | --------- |
| 1 | Sum | Int | Cumulative | true |

#### Attributes

| Name | Description | Values |
| ---- | ----------- | ------ |
| interface | Name of the network interface. | Any Str |
| direction | Direction of flow of bytes/operations (receive or transmit). | Str: ``receive``, ``transmit`` |

### k8s.pod.network.io

Pod network IO

| Unit | Metric Type | Value Type | Aggregation Temporality | Monotonic |
| ---- | ----------- | ---------- | ----------------------- | --------- |
| By | Sum | Int | Cumulative | true |

#### Attributes

| Name | Description | Values |
| ---- | ----------- | ------ |
| interface | Name of the network interface. | Any Str |
| direction | Direction of flow of bytes/operations (receive or transmit). | Str: ``receive``, ``transmit`` |

### k8s.volume.available

The number of available bytes in the volume.

| Unit | Metric Type | Value Type |
| ---- | ----------- | ---------- |
| By | Gauge | Int |

### k8s.volume.capacity

The total capacity in bytes of the volume.

| Unit | Metric Type | Value Type |
| ---- | ----------- | ---------- |
| By | Gauge | Int |

### k8s.volume.inodes

The total inodes in the filesystem.

| Unit | Metric Type | Value Type |
| ---- | ----------- | ---------- |
| 1 | Gauge | Int |

### k8s.volume.inodes.free

The free inodes in the filesystem.

| Unit | Metric Type | Value Type |
| ---- | ----------- | ---------- |
| 1 | Gauge | Int |

### k8s.volume.inodes.used

The inodes used by the filesystem. This may not equal inodes - free because filesystem may share inodes with other filesystems.

| Unit | Metric Type | Value Type |
| ---- | ----------- | ---------- |
| 1 | Gauge | Int |

## Optional Metrics

The following metrics are not emitted by default. Each of them can be enabled by applying the following configuration:

```yaml
metrics:
  <metric_name>:
    enabled: true
```

### container.uptime

The time since the container started

| Unit | Metric Type | Value Type | Aggregation Temporality | Monotonic |
| ---- | ----------- | ---------- | ----------------------- | --------- |
| s | Sum | Int | Cumulative | true |

<<<<<<< HEAD
=======
### k8s.container.cpu_limit_utilization

Container cpu utilization as a ratio of the container's limits

| Unit | Metric Type | Value Type |
| ---- | ----------- | ---------- |
| 1 | Gauge | Double |

### k8s.container.cpu_request_utilization

Container cpu utilization as a ratio of the container's requests

| Unit | Metric Type | Value Type |
| ---- | ----------- | ---------- |
| 1 | Gauge | Double |

### k8s.container.memory_limit_utilization

Container memory utilization as a ratio of the container's limits

| Unit | Metric Type | Value Type |
| ---- | ----------- | ---------- |
| 1 | Gauge | Double |

### k8s.container.memory_request_utilization

Container memory utilization as a ratio of the container's requests

| Unit | Metric Type | Value Type |
| ---- | ----------- | ---------- |
| 1 | Gauge | Double |

>>>>>>> 592374af
### k8s.node.uptime

The time since the node started

| Unit | Metric Type | Value Type | Aggregation Temporality | Monotonic |
| ---- | ----------- | ---------- | ----------------------- | --------- |
| s | Sum | Int | Cumulative | true |

<<<<<<< HEAD
=======
### k8s.pod.cpu_limit_utilization

Pod cpu utilization as a ratio of the pod's total container limits. If any container is missing a limit the metric is not emitted.

| Unit | Metric Type | Value Type |
| ---- | ----------- | ---------- |
| 1 | Gauge | Double |

### k8s.pod.cpu_request_utilization

Pod cpu utilization as a ratio of the pod's total container requests. If any container is missing a request the metric is not emitted.

| Unit | Metric Type | Value Type |
| ---- | ----------- | ---------- |
| 1 | Gauge | Double |

### k8s.pod.memory_limit_utilization

Pod memory utilization as a ratio of the pod's total container limits. If any container is missing a limit the metric is not emitted.

| Unit | Metric Type | Value Type |
| ---- | ----------- | ---------- |
| 1 | Gauge | Double |

### k8s.pod.memory_request_utilization

Pod memory utilization as a ratio of the pod's total container requests. If any container is missing a request the metric is not emitted.

| Unit | Metric Type | Value Type |
| ---- | ----------- | ---------- |
| 1 | Gauge | Double |

>>>>>>> 592374af
### k8s.pod.uptime

The time since the pod started

| Unit | Metric Type | Value Type | Aggregation Temporality | Monotonic |
| ---- | ----------- | ---------- | ----------------------- | --------- |
| s | Sum | Int | Cumulative | true |

## Resource Attributes

| Name | Description | Values | Enabled |
| ---- | ----------- | ------ | ------- |
| aws.volume.id | The id of the AWS Volume | Any Str | true |
| container.id | Container id used to identify container | Any Str | true |
| fs.type | The filesystem type of the Volume | Any Str | true |
| gce.pd.name | The name of the persistent disk in GCE | Any Str | true |
| glusterfs.endpoints.name | The endpoint name that details Glusterfs topology | Any Str | true |
| glusterfs.path | Glusterfs volume path | Any Str | true |
| k8s.container.name | Container name used by container runtime | Any Str | true |
| k8s.namespace.name | The name of the namespace that the pod is running in | Any Str | true |
| k8s.node.name | The name of the Node | Any Str | true |
| k8s.persistentvolumeclaim.name | The name of the Persistent Volume Claim | Any Str | true |
| k8s.pod.name | The name of the Pod | Any Str | true |
| k8s.pod.uid | The UID of the Pod | Any Str | true |
| k8s.volume.name | The name of the Volume | Any Str | true |
| k8s.volume.type | The type of the Volume | Any Str | true |
| partition | The partition in the Volume | Any Str | true |<|MERGE_RESOLUTION|>--- conflicted
+++ resolved
@@ -394,8 +394,6 @@
 | ---- | ----------- | ---------- | ----------------------- | --------- |
 | s | Sum | Int | Cumulative | true |
 
-<<<<<<< HEAD
-=======
 ### k8s.container.cpu_limit_utilization
 
 Container cpu utilization as a ratio of the container's limits
@@ -428,7 +426,6 @@
 | ---- | ----------- | ---------- |
 | 1 | Gauge | Double |
 
->>>>>>> 592374af
 ### k8s.node.uptime
 
 The time since the node started
@@ -437,8 +434,6 @@
 | ---- | ----------- | ---------- | ----------------------- | --------- |
 | s | Sum | Int | Cumulative | true |
 
-<<<<<<< HEAD
-=======
 ### k8s.pod.cpu_limit_utilization
 
 Pod cpu utilization as a ratio of the pod's total container limits. If any container is missing a limit the metric is not emitted.
@@ -471,7 +466,6 @@
 | ---- | ----------- | ---------- |
 | 1 | Gauge | Double |
 
->>>>>>> 592374af
 ### k8s.pod.uptime
 
 The time since the pod started
