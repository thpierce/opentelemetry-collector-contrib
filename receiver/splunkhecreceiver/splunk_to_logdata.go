--- conflicted
+++ resolved
@@ -77,11 +77,7 @@
 }
 
 // splunkHecRawToLogData transforms raw splunk event into log
-<<<<<<< HEAD
-func splunkHecRawToLogData(bodyReader io.Reader, query url.Values, resourceCustomizer func(pcommon.Resource), config *Config) (plog.Logs, int, error) {
-=======
 func splunkHecRawToLogData(bodyReader io.Reader, query url.Values, resourceCustomizer func(pcommon.Resource), config *Config, timestamp pcommon.Timestamp) (plog.Logs, int, error) {
->>>>>>> 592374af
 	ld := plog.NewLogs()
 	rl := ld.ResourceLogs().AppendEmpty()
 
@@ -97,20 +93,14 @@
 		}
 		logRecord := sl.LogRecords().AppendEmpty()
 		logRecord.Body().SetStr(string(b))
-<<<<<<< HEAD
-=======
 		logRecord.SetTimestamp(timestamp)
->>>>>>> 592374af
 	} else {
 		sc := bufio.NewScanner(bodyReader)
 		for sc.Scan() {
 			logRecord := sl.LogRecords().AppendEmpty()
 			logLine := sc.Text()
 			logRecord.Body().SetStr(logLine)
-<<<<<<< HEAD
-=======
 			logRecord.SetTimestamp(timestamp)
->>>>>>> 592374af
 		}
 	}
 
