--- conflicted
+++ resolved
@@ -53,10 +53,6 @@
   - `retry_max_elapsed_time` (default = 300s): Is the maximum amount of time spent trying to send a buffer.
   - `retry_shutdown_timeout` (default = 30s): The maximum time for which it will try to send data to the DataSet during shutdown. This value should be shorter than container's grace period.
 - `logs`:
-<<<<<<< HEAD
-    - `export_scope_info_on_event` (default = false): Include LogRecord scope information (if available) on the DataSet event.
-    - `decompose_complex_message_field` (default = true): Set this to false to disable decomposing complex body / message field types (e.g. a map) into separate fields.
-=======
     - `export_resource_info_on_event` (default = false): Include LogRecord resource information (if available) on the DataSet event.
     - `export_resource_prefix` (default = 'resource.attributes.'): A prefix string for the resource, if `export_resource_info_on_event` is enabled.
     - `export_scope_info_on_event` (default = true): Include LogRecord scope information (if available) on the DataSet event.
@@ -68,7 +64,6 @@
 - `traces`:
     - `export_separator` (default = '.'): The separator to add between keys when flattening nested structures (maps, arrays).
     - `export_distinguishing_suffix` (default = '_'): A suffix string to resolve naming collisions when flattening.
->>>>>>> 592374af
 - `server_host`:
   - `server_host` (default = ''): Specifies the server host to be used for the events.
   - `use_hostname` (default = true): Determines whether the `hostname` of the node should be used as the server host for the events. When set to `true`, the node's `hostname` is automatically used.
@@ -76,8 +71,6 @@
 - `sending_queue`: See [sending_queue](https://github.com/open-telemetry/opentelemetry-collector/blob/main/exporter/exporterhelper/README.md)
 - `timeout`: See [timeout](https://github.com/open-telemetry/opentelemetry-collector/blob/main/exporter/exporterhelper/README.md)
 
-<<<<<<< HEAD
-=======
 
 ### Attributes
 
@@ -207,7 +200,6 @@
 Field names can have `.` dots, `_` underscores, and `-` hyphens. You must escape slashes in Search and PowerQueries. For example, search the field name `app.kubernetes.io/component` as `app.kubernetes.io\/component`.
 
 
->>>>>>> 592374af
 ### Example
 
 ```yaml
