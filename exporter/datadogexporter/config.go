--- conflicted
+++ resolved
@@ -277,10 +277,6 @@
 	// For the best experience with `peer.service`, it is recommended to also enable `compute_stats_by_span_kind`.
 	// If enabling both causes the datadog exporter to consume too many resources, try disabling `compute_stats_by_span_kind` first.
 	// If the overhead remains high, it will be due to a high cardinality of `peer.service` values from the traces. You may need to check your instrumentation.
-<<<<<<< HEAD
-	PeerServiceAggregation bool `mapstructure:"peer_service_aggregation"`
-
-=======
 	// Deprecated: Please use PeerTagsAggregation instead
 	PeerServiceAggregation bool `mapstructure:"peer_service_aggregation"`
 
@@ -299,7 +295,6 @@
 	// The default value is 0, meaning the Datadog Agent TracerPayloads are unbuffered.
 	TraceBuffer int `mapstructure:"trace_buffer"`
 
->>>>>>> 592374af
 	// flushInterval defines the interval in seconds at which the writer flushes traces
 	// to the intake; used in tests.
 	flushInterval float64
