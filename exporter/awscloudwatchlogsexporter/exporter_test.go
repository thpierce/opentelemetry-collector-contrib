// Copyright The OpenTelemetry Authors
// SPDX-License-Identifier: Apache-2.0

package awscloudwatchlogsexporter

import (
	"context"
	"errors"
	"os"
	"testing"
	"time"

	"github.com/amazon-contributing/opentelemetry-collector-contrib/extension/awsmiddleware"
	"github.com/aws/aws-sdk-go/aws"
	"github.com/aws/aws-sdk-go/service/cloudwatchlogs"
	"github.com/stretchr/testify/assert"
	"github.com/stretchr/testify/mock"
	"github.com/stretchr/testify/require"
	"go.opentelemetry.io/collector/component"
	"go.opentelemetry.io/collector/exporter/exportertest"
	"go.opentelemetry.io/collector/pdata/pcommon"
	"go.opentelemetry.io/collector/pdata/plog"

	"github.com/open-telemetry/opentelemetry-collector-contrib/exporter/awscloudwatchlogsexporter/internal/metadata"
	"github.com/open-telemetry/opentelemetry-collector-contrib/internal/aws/cwlogs"
)

func init() {
	os.Setenv("AWS_ACCESS_KEY_ID", "test")
	os.Setenv("AWS_SECRET_ACCESS_KEY", "test")
}

type mockPusher struct {
	mock.Mock
}
type mockHost struct {
	component.Host
}

func (m *mockHost) GetExtensions() map[component.ID]component.Component {
	return nil
}

func (p *mockPusher) AddLogEntry(_ *cwlogs.Event) error {
	args := p.Called(nil)
	errorStr := args.String(0)
	if errorStr != "" {
		return errors.New("Add log entry Error")
	}
	return nil
}

func (p *mockPusher) ForceFlush() error {
	args := p.Called(nil)
	errorStr := args.String(0)
	if errorStr != "" {
		return errors.New("Push error")
	}
	return nil
}

func TestLogToCWLog(t *testing.T) {
	tests := []struct {
		name     string
		resource pcommon.Resource
		scope    pcommon.InstrumentationScope
		log      plog.LogRecord
		config   *Config
		want     cwlogs.Event
		wantErr  bool
	}{
		{
			name:     "basic",
			resource: testResource(),
			log:      testLogRecord(),
			scope:    testScope(),
			config:   &Config{},
			want: cwlogs.Event{
				GeneratedTime: time.Now(),
				InputLogEvent: &cloudwatchlogs.InputLogEvent{
					Timestamp: aws.Int64(1609719139),
					Message:   aws.String(`{"body":"hello world","severity_number":5,"severity_text":"debug","dropped_attributes_count":4,"flags":1,"trace_id":"0102030405060708090a0b0c0d0e0f10","span_id":"0102030405060708","attributes":{"key1":1,"key2":"attr2"},"scope":{"name":"test-scope","version":"1.0.0","attributes":{"scope-attr":"value"}},"resource":{"host":"abc123","node":5}}`),
				},
				StreamKey: cwlogs.StreamKey{
					LogGroupName:  "",
					LogStreamName: "",
				},
			},
		},
		{
			name:     "no resource",
			resource: pcommon.NewResource(),
			scope:    testScope(),
			log:      testLogRecord(),
			config:   &Config{},
			want: cwlogs.Event{
				GeneratedTime: time.Now(),
				InputLogEvent: &cloudwatchlogs.InputLogEvent{
					Timestamp: aws.Int64(1609719139),
					Message:   aws.String(`{"body":"hello world","severity_number":5,"severity_text":"debug","dropped_attributes_count":4,"flags":1,"trace_id":"0102030405060708090a0b0c0d0e0f10","span_id":"0102030405060708","attributes":{"key1":1,"key2":"attr2"},"scope":{"name":"test-scope","version":"1.0.0","attributes":{"scope-attr":"value"}}}`),
				},
				StreamKey: cwlogs.StreamKey{
					LogGroupName:  "",
					LogStreamName: "",
				},
			},
		},
		{
			name:     "no scope",
			resource: testResource(),
			log:      testLogRecord(),
			scope:    emptyScope(),
			config:   &Config{},
			want: cwlogs.Event{
				GeneratedTime: time.Now(),
				InputLogEvent: &cloudwatchlogs.InputLogEvent{
					Timestamp: aws.Int64(1609719139),
					Message:   aws.String(`{"body":"hello world","severity_number":5,"severity_text":"debug","dropped_attributes_count":4,"flags":1,"trace_id":"0102030405060708090a0b0c0d0e0f10","span_id":"0102030405060708","attributes":{"key1":1,"key2":"attr2"},"resource":{"host":"abc123","node":5}}`),
				},
				StreamKey: cwlogs.StreamKey{
					LogGroupName:  "",
					LogStreamName: "",
				},
			},
		},
		{
			name:     "no trace",
			resource: testResource(),
			scope:    testScope(),
			log:      testLogRecordWithoutTrace(),
			config: &Config{
				LogGroupName:  "tLogGroup",
				LogStreamName: "tStreamName",
			},
			want: cwlogs.Event{
				GeneratedTime: time.Now(),
				InputLogEvent: &cloudwatchlogs.InputLogEvent{
					Timestamp: aws.Int64(1609719139),
					Message:   aws.String(`{"body":"hello world","severity_number":5,"severity_text":"debug","dropped_attributes_count":4,"attributes":{"key1":1,"key2":"attr2"},"scope":{"name":"test-scope","version":"1.0.0","attributes":{"scope-attr":"value"}},"resource":{"host":"abc123","node":5}}`),
				},
				StreamKey: cwlogs.StreamKey{
					LogGroupName:  "tLogGroup",
					LogStreamName: "tStreamName",
				},
			},
		},
		{
			name:     "raw",
			resource: testResource(),
			scope:    testScope(),
			log:      testLogRecordWithoutTrace(),
			config: &Config{
				LogGroupName:  "tLogGroup",
				LogStreamName: "tStreamName",
				RawLog:        true,
			},
			want: cwlogs.Event{
				GeneratedTime: time.Now(),
				InputLogEvent: &cloudwatchlogs.InputLogEvent{
					Timestamp: aws.Int64(1609719139),
					Message:   aws.String(`hello world`),
				},
				StreamKey: cwlogs.StreamKey{
					LogGroupName:  "tLogGroup",
					LogStreamName: "tStreamName",
				},
			},
		},
		{
			name:     "raw emf v1",
			resource: testResource(),
			scope:    testScope(),
			log:      createPLog(`{"_aws":{"Timestamp":1574109732004,"LogGroupName":"Foo","CloudWatchMetrics":[{"Namespace":"MyApp","Dimensions":[["Operation"]],"Metrics":[{"Name":"ProcessingLatency","Unit":"Milliseconds","StorageResolution":60}]}]},"Operation":"Aggregator","ProcessingLatency":100}`),
			config: &Config{
				LogGroupName:  "tLogGroup",
				LogStreamName: "tStreamName",
				RawLog:        true,
			},
			want: cwlogs.Event{
				GeneratedTime: time.Now(),
				InputLogEvent: &cloudwatchlogs.InputLogEvent{
					Timestamp: aws.Int64(1609719139),
					Message:   aws.String(`{"_aws":{"Timestamp":1574109732004,"LogGroupName":"Foo","CloudWatchMetrics":[{"Namespace":"MyApp","Dimensions":[["Operation"]],"Metrics":[{"Name":"ProcessingLatency","Unit":"Milliseconds","StorageResolution":60}]}]},"Operation":"Aggregator","ProcessingLatency":100}`),
				},
				StreamKey: cwlogs.StreamKey{
					LogGroupName:  "Foo",
					LogStreamName: "tStreamName",
				},
			},
		},
		{
			name:     "raw emf v1 with log stream",
			resource: testResource(),
			scope:    testScope(),
			log:      createPLog(`{"_aws":{"Timestamp":1574109732004,"LogGroupName":"Foo","LogStreamName":"Foo","CloudWatchMetrics":[{"Namespace":"MyApp","Dimensions":[["Operation"]],"Metrics":[{"Name":"ProcessingLatency","Unit":"Milliseconds","StorageResolution":60}]}]},"Operation":"Aggregator","ProcessingLatency":100}`),
			config: &Config{
				LogGroupName:  "tLogGroup",
				LogStreamName: "tStreamName",
				RawLog:        true,
			},
			want: cwlogs.Event{
				GeneratedTime: time.Now(),
				InputLogEvent: &cloudwatchlogs.InputLogEvent{
					Timestamp: aws.Int64(1609719139),
					Message:   aws.String(`{"_aws":{"Timestamp":1574109732004,"LogGroupName":"Foo","LogStreamName":"Foo","CloudWatchMetrics":[{"Namespace":"MyApp","Dimensions":[["Operation"]],"Metrics":[{"Name":"ProcessingLatency","Unit":"Milliseconds","StorageResolution":60}]}]},"Operation":"Aggregator","ProcessingLatency":100}`),
				},
				StreamKey: cwlogs.StreamKey{
					LogGroupName:  "Foo",
					LogStreamName: "Foo",
				},
			},
		},
		{
			name:     "raw emf v0",
			resource: testResource(),
			scope:    testScope(),
			log:      createPLog(`{"Timestamp":1574109732004,"log_group_name":"Foo","CloudWatchMetrics":[{"Namespace":"MyApp","Dimensions":[["Operation"]],"Metrics":[{"Name":"ProcessingLatency","Unit":"Milliseconds","StorageResolution":60}]}],"Operation":"Aggregator","ProcessingLatency":100}`),
			config: &Config{
				LogGroupName:  "tLogGroup",
				LogStreamName: "tStreamName",
				RawLog:        true,
			},
			want: cwlogs.Event{
				GeneratedTime: time.Now(),
				InputLogEvent: &cloudwatchlogs.InputLogEvent{
					Timestamp: aws.Int64(1609719139),
					Message:   aws.String(`{"Timestamp":1574109732004,"log_group_name":"Foo","CloudWatchMetrics":[{"Namespace":"MyApp","Dimensions":[["Operation"]],"Metrics":[{"Name":"ProcessingLatency","Unit":"Milliseconds","StorageResolution":60}]}],"Operation":"Aggregator","ProcessingLatency":100}`),
				},
				StreamKey: cwlogs.StreamKey{
					LogGroupName:  "Foo",
					LogStreamName: "tStreamName",
				},
			},
		},
		{
			name:     "raw emf v0 with log stream",
			resource: testResource(),
			scope:    testScope(),
			log:      createPLog(`{"Timestamp":1574109732004,"log_group_name":"Foo","log_stream_name":"Foo","CloudWatchMetrics":[{"Namespace":"MyApp","Dimensions":[["Operation"]],"Metrics":[{"Name":"ProcessingLatency","Unit":"Milliseconds","StorageResolution":60}]}],"Operation":"Aggregator","ProcessingLatency":100}`),
			config: &Config{
				LogGroupName:  "tLogGroup",
				LogStreamName: "tStreamName",
				RawLog:        true,
			},
			want: cwlogs.Event{
				GeneratedTime: time.Now(),
				InputLogEvent: &cloudwatchlogs.InputLogEvent{
					Timestamp: aws.Int64(1609719139),
					Message:   aws.String(`{"Timestamp":1574109732004,"log_group_name":"Foo","log_stream_name":"Foo","CloudWatchMetrics":[{"Namespace":"MyApp","Dimensions":[["Operation"]],"Metrics":[{"Name":"ProcessingLatency","Unit":"Milliseconds","StorageResolution":60}]}],"Operation":"Aggregator","ProcessingLatency":100}`),
				},
				StreamKey: cwlogs.StreamKey{
					LogGroupName:  "Foo",
					LogStreamName: "Foo",
				},
			},
		},
		{
			name:     "invalid emf log",
			resource: testResource(),
			log:      createPLog(`1000{"Timestamp":1574109732004,"log_group_name":"Foo","log_stream_name":"Foo","CloudWatchMetrics":[{"Namespace":"MyApp","Dimensions":[["Operation"]],"Metrics":[{"Name":"ProcessingLatency","Unit":"Milliseconds","StorageResolution":60}]}],"Operation":"Aggregator","ProcessingLatency":100}`),
			config: &Config{
				LogGroupName:  "tLogGroup",
				LogStreamName: "tStreamName",
				RawLog:        true,
				EmfOnly:       true,
			},
			wantErr: true,
		},
		{
			name:     "invalid emf log no log group",
			resource: testResource(),
			log:      createPLog(`{"Timestamp":1574109732004,"log_stream_name":"Foo","CloudWatchMetrics":[{"Namespace":"MyApp","Dimensions":[["Operation"]],"Metrics":[{"Name":"ProcessingLatency","Unit":"Milliseconds","StorageResolution":60}]}],"Operation":"Aggregator","ProcessingLatency":100}`),
			config: &Config{
				LogGroupName:  "tLogGroup",
				LogStreamName: "tStreamName",
				RawLog:        true,
				EmfOnly:       true,
			},
			wantErr: true,
		},
		{
			name:     "raw emf v0 emf only true",
			resource: testResource(),
			log:      createPLog(`{"Timestamp":1574109732004,"log_group_name":"Foo","CloudWatchMetrics":[{"Namespace":"MyApp","Dimensions":[["Operation"]],"Metrics":[{"Name":"ProcessingLatency","Unit":"Milliseconds","StorageResolution":60}]}],"Operation":"Aggregator","ProcessingLatency":100}`),
			config: &Config{
				LogGroupName:  "tLogGroup",
				LogStreamName: "tStreamName",
				RawLog:        true,
				EmfOnly:       true,
			},
			want: cwlogs.Event{
				GeneratedTime: time.Now(),
				InputLogEvent: &cloudwatchlogs.InputLogEvent{
					Timestamp: aws.Int64(1609719139),
					Message:   aws.String(`{"Timestamp":1574109732004,"log_group_name":"Foo","CloudWatchMetrics":[{"Namespace":"MyApp","Dimensions":[["Operation"]],"Metrics":[{"Name":"ProcessingLatency","Unit":"Milliseconds","StorageResolution":60}]}],"Operation":"Aggregator","ProcessingLatency":100}`),
				},
				StreamKey: cwlogs.StreamKey{
					LogGroupName:  "Foo",
					LogStreamName: "tStreamName",
				},
			},
		},
	}

	for _, tt := range tests {
		t.Run(tt.name, func(t *testing.T) {
			resourceAttrs := attrsValue(tt.resource.Attributes())
			got, err := logToCWLog(resourceAttrs, tt.scope, tt.log, tt.config)
			if (err != nil) != tt.wantErr {
				t.Errorf("logToCWLog() error = %v, wantErr %v", err, tt.wantErr)
				return
			}
			// Do not test generated time since it is time.Now()
			assert.Equal(t, tt.want.InputLogEvent, got.InputLogEvent)
			assert.Equal(t, tt.want.LogStreamName, got.LogStreamName)
			assert.Equal(t, tt.want.LogGroupName, got.LogGroupName)
		})
	}
}

func BenchmarkLogToCWLog(b *testing.B) {
	b.ReportAllocs()

	resource := testResource()
	log := testLogRecord()
	scope := testScope()
	for i := 0; i < b.N; i++ {
		_, err := logToCWLog(attrsValue(resource.Attributes()), scope, log, &Config{})
		if err != nil {
			b.Errorf("logToCWLog() failed %v", err)
			return
		}
	}
}

func testResource() pcommon.Resource {
	resource := pcommon.NewResource()
	resource.Attributes().PutStr("host", "abc123")
	resource.Attributes().PutInt("node", 5)
	return resource
}

func testScope() pcommon.InstrumentationScope {
	scope := pcommon.NewInstrumentationScope()
	scope.SetName("test-scope")
	scope.SetVersion("1.0.0")
	scope.Attributes().PutStr("scope-attr", "value")
	return scope
}

func emptyScope() pcommon.InstrumentationScope {
	scope := pcommon.NewInstrumentationScope()
	return scope
}

func testLogRecord() plog.LogRecord {
	record := plog.NewLogRecord()
	record.SetSeverityNumber(5)
	record.SetSeverityText("debug")
	record.SetDroppedAttributesCount(4)
	record.Body().SetStr("hello world")
	record.Attributes().PutInt("key1", 1)
	record.Attributes().PutStr("key2", "attr2")
	record.SetTraceID([16]byte{1, 2, 3, 4, 5, 6, 7, 8, 9, 10, 11, 12, 13, 14, 15, 16})
	record.SetSpanID([8]byte{1, 2, 3, 4, 5, 6, 7, 8})
	record.SetFlags(plog.DefaultLogRecordFlags.WithIsSampled(true))
	record.SetTimestamp(1609719139000000)
	return record
}

func testLogRecordWithoutTrace() plog.LogRecord {
	record := plog.NewLogRecord()
	record.SetSeverityNumber(5)
	record.SetSeverityText("debug")
	record.SetDroppedAttributesCount(4)
	record.Body().SetStr("hello world")
	record.Attributes().PutInt("key1", 1)
	record.Attributes().PutStr("key2", "attr2")
	record.SetTimestamp(1609719139000000)
	return record
}

func createPLog(log string) plog.LogRecord {
	pLog := plog.NewLogRecord()
	pLog.Body().SetStr(log)
	pLog.SetTimestamp(1609719139000000)
	return pLog
}

type mockFactory struct {
	*mockPusher
}

func (mf *mockFactory) CreateMultiStreamPusher() cwlogs.Pusher {
	return mf.mockPusher
}

func TestConsumeLogs(t *testing.T) {
	ctx, cancel := context.WithCancel(context.Background())
	defer cancel()
	factory := NewFactory()
	expCfg := factory.CreateDefaultConfig().(*Config)
	expCfg.Region = "us-west-2"
	expCfg.LogGroupName = "testGroup"
	expCfg.LogStreamName = "testStream"
	expCfg.MaxRetries = 0
	exp, err := newCwLogsPusher(expCfg, exportertest.NewNopSettings(metadata.Type))

	testcases := []struct {
		id                 string
		setupLogPusherFunc func(pusher *mockPusher)
		shouldError        bool
	}{
		{
			id: "push has no errors",
			setupLogPusherFunc: func(pusher *mockPusher) {
				pusher.On("AddLogEntry", nil).Return("").Times(3)
				pusher.On("ForceFlush", nil).Return("").Once()
			},
		},
		{
			id: "AddLogEntry has error",
			setupLogPusherFunc: func(pusher *mockPusher) {
				pusher.On("AddLogEntry", nil).Return("").Once().
					On("AddLogEntry", nil).Return("error").Once().
					On("AddLogEntry", nil).Return("").Once()
				pusher.On("ForceFlush", nil).Return("").Once()
			},
			shouldError: true,
		},
		{
			id: "ForceFlush has error",
			setupLogPusherFunc: func(pusher *mockPusher) {
				pusher.On("AddLogEntry", nil).Return("").Times(3)
				pusher.On("ForceFlush", nil).Return("error").Once()
			},
			shouldError: true,
		},
	}

	for _, testcase := range testcases {
		t.Run(testcase.id, func(t *testing.T) {
			logPusher := new(mockPusher)
			exp.pusherFactory = &mockFactory{logPusher}
			assert.NoError(t, err)
			assert.NotNil(t, exp)
			ld := plog.NewLogs()
			r := ld.ResourceLogs().AppendEmpty()
			r.Resource().Attributes().PutStr("hello", "test")
			logRecords := r.ScopeLogs().AppendEmpty().LogRecords()

			record1 := logRecords.AppendEmpty()
			record2 := logRecords.AppendEmpty()
			record3 := logRecords.AppendEmpty()

			record1.Body().SetStr("Hello world")
			record2.Body().SetStr("Hello world")
			record3.Body().SetStr("Hello world")

			require.Equal(t, 3, ld.LogRecordCount())

			testcase.setupLogPusherFunc(logPusher)

			if !testcase.shouldError {
				require.NoError(t, exp.consumeLogs(ctx, ld))
			} else {
				require.Error(t, exp.consumeLogs(ctx, ld))
			}

			require.NoError(t, exp.shutdown(ctx))

			logPusher.AssertNumberOfCalls(t, "ForceFlush", 1)
			logPusher.AssertNumberOfCalls(t, "AddLogEntry", 3)
		})
	}
}

func TestMiddleware(t *testing.T) {
	testType, _ := component.NewType("test")
	id := component.NewID(testType)
	ctx, cancel := context.WithCancel(context.Background())
	defer cancel()
	factory := NewFactory()
	expCfg := factory.CreateDefaultConfig().(*Config)
	expCfg.Region = "us-west-2"
	expCfg.LogGroupName = "testGroup"
	expCfg.LogStreamName = "testStream"
	expCfg.MaxRetries = 0
	expCfg.MiddlewareID = &id
	handler := new(awsmiddleware.MockHandler)
	handler.On("ID").Return("test")
	handler.On("Position").Return(awsmiddleware.After)
	handler.On("HandleRequest", mock.Anything, mock.Anything)
	handler.On("HandleResponse", mock.Anything, mock.Anything)
	middleware := new(awsmiddleware.MockMiddlewareExtension)
	middleware.On("Handlers").Return([]awsmiddleware.RequestHandler{handler}, []awsmiddleware.ResponseHandler{handler})
	extensions := map[component.ID]component.Component{id: middleware}
	exp, err := newCwLogsPusher(expCfg, exportertest.NewNopSettings())
	assert.NoError(t, err)
	assert.NotNil(t, exp)
	host := new(awsmiddleware.MockExtensionsHost)
	host.On("GetExtensions").Return(extensions)
	assert.NoError(t, exp.start(ctx, host))
	ld := plog.NewLogs()
	r := ld.ResourceLogs().AppendEmpty()
	r.Resource().Attributes().PutStr("hello", "test")
	logRecords := r.ScopeLogs().AppendEmpty().LogRecords()
	logRecords.EnsureCapacity(5)
	logRecords.AppendEmpty()
	require.Error(t, exp.consumeLogs(ctx, ld))
	require.NoError(t, exp.shutdown(ctx))
	handler.AssertCalled(t, "HandleRequest", mock.Anything, mock.Anything)
	handler.AssertCalled(t, "HandleResponse", mock.Anything, mock.Anything)
}

func TestNewExporterWithoutRegionErr(t *testing.T) {
	factory := NewFactory()
	expCfg := factory.CreateDefaultConfig().(*Config)
	expCfg.MaxRetries = 0
<<<<<<< HEAD
	expCfg.Region = "" // Ensure the region is not set

	exp, err := newCwLogsExporter(expCfg, exportertest.NewNopSettings())
	assert.NoError(t, err) // The exporter creation should not fail
	assert.NotNil(t, exp)  // The exporter should be created

	// Now try to start the exporter
	err = exp.Start(context.Background(), &mockHost{})
	assert.Error(t, err) // The start should fail due to missing region
	assert.Contains(t, err.Error(), "NoAwsRegion")
=======
	exp, err := newCwLogsExporter(expCfg, exportertest.NewNopSettings(metadata.Type))
	assert.Nil(t, exp)
	assert.Error(t, err)
>>>>>>> bb7de5bf
}<|MERGE_RESOLUTION|>--- conflicted
+++ resolved
@@ -495,7 +495,7 @@
 	middleware := new(awsmiddleware.MockMiddlewareExtension)
 	middleware.On("Handlers").Return([]awsmiddleware.RequestHandler{handler}, []awsmiddleware.ResponseHandler{handler})
 	extensions := map[component.ID]component.Component{id: middleware}
-	exp, err := newCwLogsPusher(expCfg, exportertest.NewNopSettings())
+	exp, err := newCwLogsPusher(expCfg, exportertest.NewNopSettings(metadata.Type))
 	assert.NoError(t, err)
 	assert.NotNil(t, exp)
 	host := new(awsmiddleware.MockExtensionsHost)
@@ -517,10 +517,9 @@
 	factory := NewFactory()
 	expCfg := factory.CreateDefaultConfig().(*Config)
 	expCfg.MaxRetries = 0
-<<<<<<< HEAD
 	expCfg.Region = "" // Ensure the region is not set
 
-	exp, err := newCwLogsExporter(expCfg, exportertest.NewNopSettings())
+	exp, err := newCwLogsExporter(expCfg, exportertest.NewNopSettings(metadata.Type))
 	assert.NoError(t, err) // The exporter creation should not fail
 	assert.NotNil(t, exp)  // The exporter should be created
 
@@ -528,9 +527,4 @@
 	err = exp.Start(context.Background(), &mockHost{})
 	assert.Error(t, err) // The start should fail due to missing region
 	assert.Contains(t, err.Error(), "NoAwsRegion")
-=======
-	exp, err := newCwLogsExporter(expCfg, exportertest.NewNopSettings(metadata.Type))
-	assert.Nil(t, exp)
-	assert.Error(t, err)
->>>>>>> bb7de5bf
 }