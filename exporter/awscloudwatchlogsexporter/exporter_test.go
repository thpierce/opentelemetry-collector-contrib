// Copyright The OpenTelemetry Authors
// SPDX-License-Identifier: Apache-2.0

package awscloudwatchlogsexporter

import (
	"context"
<<<<<<< HEAD
	"os"
=======
	"errors"
>>>>>>> 592374af
	"testing"
	"time"

	"github.com/amazon-contributing/opentelemetry-collector-contrib/extension/awsmiddleware"
	"github.com/aws/aws-sdk-go/aws"
	"github.com/aws/aws-sdk-go/service/cloudwatchlogs"
	"github.com/stretchr/testify/assert"
	"github.com/stretchr/testify/mock"
	"github.com/stretchr/testify/require"
	"go.opentelemetry.io/collector/component"
	"go.opentelemetry.io/collector/exporter/exportertest"
	"go.opentelemetry.io/collector/pdata/pcommon"
	"go.opentelemetry.io/collector/pdata/plog"

	"github.com/open-telemetry/opentelemetry-collector-contrib/internal/aws/cwlogs"
)

func init() {
	os.Setenv("AWS_ACCESS_KEY_ID", "test")
	os.Setenv("AWS_SECRET_ACCESS_KEY", "test")
}

type mockPusher struct {
	mock.Mock
}

func (p *mockPusher) AddLogEntry(_ *cwlogs.Event) error {
	args := p.Called(nil)
	errorStr := args.String(0)
	if errorStr != "" {
		return errors.New("Add log entry Error")
	}
	return nil
}

func (p *mockPusher) ForceFlush() error {
	args := p.Called(nil)
	errorStr := args.String(0)
	if errorStr != "" {
		return errors.New("Push error")
	}
	return nil
}

func TestLogToCWLog(t *testing.T) {
	tests := []struct {
		name     string
		resource pcommon.Resource
		log      plog.LogRecord
		config   *Config
		want     cwlogs.Event
		wantErr  bool
	}{
		{
			name:     "basic",
			resource: testResource(),
			log:      testLogRecord(),
			config:   &Config{},
			want: cwlogs.Event{
				GeneratedTime: time.Now(),
				InputLogEvent: &cloudwatchlogs.InputLogEvent{
					Timestamp: aws.Int64(1609719139),
					Message:   aws.String(`{"body":"hello world","severity_number":5,"severity_text":"debug","dropped_attributes_count":4,"flags":1,"trace_id":"0102030405060708090a0b0c0d0e0f10","span_id":"0102030405060708","attributes":{"key1":1,"key2":"attr2"},"resource":{"host":"abc123","node":5}}`),
				},
				StreamKey: cwlogs.StreamKey{
					LogGroupName:  "",
					LogStreamName: "",
				},
			},
		},
		{
			name:     "no resource",
			resource: pcommon.NewResource(),
			log:      testLogRecord(),
			config:   &Config{},
			want: cwlogs.Event{
				GeneratedTime: time.Now(),
				InputLogEvent: &cloudwatchlogs.InputLogEvent{
					Timestamp: aws.Int64(1609719139),
					Message:   aws.String(`{"body":"hello world","severity_number":5,"severity_text":"debug","dropped_attributes_count":4,"flags":1,"trace_id":"0102030405060708090a0b0c0d0e0f10","span_id":"0102030405060708","attributes":{"key1":1,"key2":"attr2"}}`),
				},
				StreamKey: cwlogs.StreamKey{
					LogGroupName:  "",
					LogStreamName: "",
				},
			},
		},
		{
			name:     "no trace",
			resource: testResource(),
			log:      testLogRecordWithoutTrace(),
			config: &Config{
				LogGroupName:  "tLogGroup",
				LogStreamName: "tStreamName",
			},
			want: cwlogs.Event{
				GeneratedTime: time.Now(),
				InputLogEvent: &cloudwatchlogs.InputLogEvent{
					Timestamp: aws.Int64(1609719139),
					Message:   aws.String(`{"body":"hello world","severity_number":5,"severity_text":"debug","dropped_attributes_count":4,"attributes":{"key1":1,"key2":"attr2"},"resource":{"host":"abc123","node":5}}`),
				},
				StreamKey: cwlogs.StreamKey{
					LogGroupName:  "tLogGroup",
					LogStreamName: "tStreamName",
				},
			},
		},
		{
			name:     "raw",
			resource: testResource(),
			log:      testLogRecordWithoutTrace(),
			config: &Config{
				LogGroupName:  "tLogGroup",
				LogStreamName: "tStreamName",
				RawLog:        true,
			},
			want: cwlogs.Event{
				GeneratedTime: time.Now(),
				InputLogEvent: &cloudwatchlogs.InputLogEvent{
					Timestamp: aws.Int64(1609719139),
					Message:   aws.String(`hello world`),
				},
				StreamKey: cwlogs.StreamKey{
					LogGroupName:  "tLogGroup",
					LogStreamName: "tStreamName",
				},
			},
		},
		{
			name:     "raw emf v1",
			resource: testResource(),
			log:      createPLog(`{"_aws":{"Timestamp":1574109732004,"LogGroupName":"Foo","CloudWatchMetrics":[{"Namespace":"MyApp","Dimensions":[["Operation"]],"Metrics":[{"Name":"ProcessingLatency","Unit":"Milliseconds","StorageResolution":60}]}]},"Operation":"Aggregator","ProcessingLatency":100}`),
			config: &Config{
				LogGroupName:  "tLogGroup",
				LogStreamName: "tStreamName",
				RawLog:        true,
			},
			want: cwlogs.Event{
				GeneratedTime: time.Now(),
				InputLogEvent: &cloudwatchlogs.InputLogEvent{
					Timestamp: aws.Int64(1609719139),
					Message:   aws.String(`{"_aws":{"Timestamp":1574109732004,"LogGroupName":"Foo","CloudWatchMetrics":[{"Namespace":"MyApp","Dimensions":[["Operation"]],"Metrics":[{"Name":"ProcessingLatency","Unit":"Milliseconds","StorageResolution":60}]}]},"Operation":"Aggregator","ProcessingLatency":100}`),
				},
				StreamKey: cwlogs.StreamKey{
					LogGroupName:  "Foo",
					LogStreamName: "tStreamName",
				},
			},
		},
		{
			name:     "raw emf v1 with log stream",
			resource: testResource(),
			log:      createPLog(`{"_aws":{"Timestamp":1574109732004,"LogGroupName":"Foo","LogStreamName":"Foo","CloudWatchMetrics":[{"Namespace":"MyApp","Dimensions":[["Operation"]],"Metrics":[{"Name":"ProcessingLatency","Unit":"Milliseconds","StorageResolution":60}]}]},"Operation":"Aggregator","ProcessingLatency":100}`),
			config: &Config{
				LogGroupName:  "tLogGroup",
				LogStreamName: "tStreamName",
				RawLog:        true,
			},
			want: cwlogs.Event{
				GeneratedTime: time.Now(),
				InputLogEvent: &cloudwatchlogs.InputLogEvent{
					Timestamp: aws.Int64(1609719139),
					Message:   aws.String(`{"_aws":{"Timestamp":1574109732004,"LogGroupName":"Foo","LogStreamName":"Foo","CloudWatchMetrics":[{"Namespace":"MyApp","Dimensions":[["Operation"]],"Metrics":[{"Name":"ProcessingLatency","Unit":"Milliseconds","StorageResolution":60}]}]},"Operation":"Aggregator","ProcessingLatency":100}`),
				},
				StreamKey: cwlogs.StreamKey{
					LogGroupName:  "Foo",
					LogStreamName: "Foo",
				},
			},
		},
		{
			name:     "raw emf v0",
			resource: testResource(),
			log:      createPLog(`{"Timestamp":1574109732004,"log_group_name":"Foo","CloudWatchMetrics":[{"Namespace":"MyApp","Dimensions":[["Operation"]],"Metrics":[{"Name":"ProcessingLatency","Unit":"Milliseconds","StorageResolution":60}]}],"Operation":"Aggregator","ProcessingLatency":100}`),
			config: &Config{
				LogGroupName:  "tLogGroup",
				LogStreamName: "tStreamName",
				RawLog:        true,
			},
			want: cwlogs.Event{
				GeneratedTime: time.Now(),
				InputLogEvent: &cloudwatchlogs.InputLogEvent{
					Timestamp: aws.Int64(1609719139),
					Message:   aws.String(`{"Timestamp":1574109732004,"log_group_name":"Foo","CloudWatchMetrics":[{"Namespace":"MyApp","Dimensions":[["Operation"]],"Metrics":[{"Name":"ProcessingLatency","Unit":"Milliseconds","StorageResolution":60}]}],"Operation":"Aggregator","ProcessingLatency":100}`),
				},
				StreamKey: cwlogs.StreamKey{
					LogGroupName:  "Foo",
					LogStreamName: "tStreamName",
				},
			},
		},
		{
			name:     "raw emf v0 with log stream",
			resource: testResource(),
			log:      createPLog(`{"Timestamp":1574109732004,"log_group_name":"Foo","log_stream_name":"Foo","CloudWatchMetrics":[{"Namespace":"MyApp","Dimensions":[["Operation"]],"Metrics":[{"Name":"ProcessingLatency","Unit":"Milliseconds","StorageResolution":60}]}],"Operation":"Aggregator","ProcessingLatency":100}`),
			config: &Config{
				LogGroupName:  "tLogGroup",
				LogStreamName: "tStreamName",
				RawLog:        true,
			},
			want: cwlogs.Event{
				GeneratedTime: time.Now(),
				InputLogEvent: &cloudwatchlogs.InputLogEvent{
					Timestamp: aws.Int64(1609719139),
					Message:   aws.String(`{"Timestamp":1574109732004,"log_group_name":"Foo","log_stream_name":"Foo","CloudWatchMetrics":[{"Namespace":"MyApp","Dimensions":[["Operation"]],"Metrics":[{"Name":"ProcessingLatency","Unit":"Milliseconds","StorageResolution":60}]}],"Operation":"Aggregator","ProcessingLatency":100}`),
				},
				StreamKey: cwlogs.StreamKey{
					LogGroupName:  "Foo",
					LogStreamName: "Foo",
				},
			},
		},
		{
			name:     "invalid emf log",
			resource: testResource(),
			log:      createPLog(`1000{"Timestamp":1574109732004,"log_group_name":"Foo","log_stream_name":"Foo","CloudWatchMetrics":[{"Namespace":"MyApp","Dimensions":[["Operation"]],"Metrics":[{"Name":"ProcessingLatency","Unit":"Milliseconds","StorageResolution":60}]}],"Operation":"Aggregator","ProcessingLatency":100}`),
			config: Config{
				LogGroupName:  "tLogGroup",
				LogStreamName: "tStreamName",
				RawLog:        true,
				EmfOnly:       true,
			},
			wantErr: true,
		},
		{
			name:     "invalid emf log no log group",
			resource: testResource(),
			log:      createPLog(`{"Timestamp":1574109732004,"log_stream_name":"Foo","CloudWatchMetrics":[{"Namespace":"MyApp","Dimensions":[["Operation"]],"Metrics":[{"Name":"ProcessingLatency","Unit":"Milliseconds","StorageResolution":60}]}],"Operation":"Aggregator","ProcessingLatency":100}`),
			config: Config{
				LogGroupName:  "tLogGroup",
				LogStreamName: "tStreamName",
				RawLog:        true,
				EmfOnly:       true,
			},
			wantErr: true,
		},
		{
			name:     "raw emf v0 emf only true",
			resource: testResource(),
			log:      createPLog(`{"Timestamp":1574109732004,"log_group_name":"Foo","CloudWatchMetrics":[{"Namespace":"MyApp","Dimensions":[["Operation"]],"Metrics":[{"Name":"ProcessingLatency","Unit":"Milliseconds","StorageResolution":60}]}],"Operation":"Aggregator","ProcessingLatency":100}`),
			config: Config{
				LogGroupName:  "tLogGroup",
				LogStreamName: "tStreamName",
				RawLog:        true,
				EmfOnly:       true,
			},
			want: cwlogs.Event{
				GeneratedTime: time.Now(),
				InputLogEvent: &cloudwatchlogs.InputLogEvent{
					Timestamp: aws.Int64(1609719139),
					Message:   aws.String(`{"Timestamp":1574109732004,"log_group_name":"Foo","CloudWatchMetrics":[{"Namespace":"MyApp","Dimensions":[["Operation"]],"Metrics":[{"Name":"ProcessingLatency","Unit":"Milliseconds","StorageResolution":60}]}],"Operation":"Aggregator","ProcessingLatency":100}`),
				},
				LogGroupName:  "Foo",
				LogStreamName: "tStreamName",
			},
		},
	}

	for _, tt := range tests {
		t.Run(tt.name, func(t *testing.T) {
			resourceAttrs := attrsValue(tt.resource.Attributes())
			got, err := logToCWLog(resourceAttrs, tt.log, tt.config)
			if (err != nil) != tt.wantErr {
				t.Errorf("logToCWLog() error = %v, wantErr %v", err, tt.wantErr)
				return
			}
			// Do not test generated time since it is time.Now()
			assert.Equal(t, tt.want.InputLogEvent, got.InputLogEvent)
			assert.Equal(t, tt.want.LogStreamName, got.LogStreamName)
			assert.Equal(t, tt.want.LogGroupName, got.LogGroupName)
		})
	}
}

func BenchmarkLogToCWLog(b *testing.B) {
	b.ReportAllocs()

	resource := testResource()
	log := testLogRecord()
	for i := 0; i < b.N; i++ {
		_, err := logToCWLog(attrsValue(resource.Attributes()), log, &Config{})
		if err != nil {
			b.Errorf("logToCWLog() failed %v", err)
			return
		}
	}
}

func testResource() pcommon.Resource {
	resource := pcommon.NewResource()
	resource.Attributes().PutStr("host", "abc123")
	resource.Attributes().PutInt("node", 5)
	return resource
}

func testLogRecord() plog.LogRecord {
	record := plog.NewLogRecord()
	record.SetSeverityNumber(5)
	record.SetSeverityText("debug")
	record.SetDroppedAttributesCount(4)
	record.Body().SetStr("hello world")
	record.Attributes().PutInt("key1", 1)
	record.Attributes().PutStr("key2", "attr2")
	record.SetTraceID([16]byte{1, 2, 3, 4, 5, 6, 7, 8, 9, 10, 11, 12, 13, 14, 15, 16})
	record.SetSpanID([8]byte{1, 2, 3, 4, 5, 6, 7, 8})
	record.SetFlags(plog.DefaultLogRecordFlags.WithIsSampled(true))
	record.SetTimestamp(1609719139000000)
	return record
}

func testLogRecordWithoutTrace() plog.LogRecord {
	record := plog.NewLogRecord()
	record.SetSeverityNumber(5)
	record.SetSeverityText("debug")
	record.SetDroppedAttributesCount(4)
	record.Body().SetStr("hello world")
	record.Attributes().PutInt("key1", 1)
	record.Attributes().PutStr("key2", "attr2")
	record.SetTimestamp(1609719139000000)
	return record
}

func createPLog(log string) plog.LogRecord {
	pLog := plog.NewLogRecord()
	pLog.Body().SetStr(log)
	pLog.SetTimestamp(1609719139000000)
	return pLog
}

type mockFactory struct {
	*mockPusher
}

func (mf *mockFactory) CreateMultiStreamPusher() cwlogs.Pusher {
	return mf.mockPusher
}

func TestConsumeLogs(t *testing.T) {
	ctx, cancel := context.WithCancel(context.Background())
	defer cancel()
	factory := NewFactory()
	expCfg := factory.CreateDefaultConfig().(*Config)
	expCfg.Region = "us-west-2"
	expCfg.LogGroupName = "testGroup"
	expCfg.LogStreamName = "testStream"
	expCfg.MaxRetries = 0
	exp, err := newCwLogsPusher(expCfg, exportertest.NewNopCreateSettings())

	testcases := []struct {
		id                 string
		setupLogPusherFunc func(pusher *mockPusher)
		shouldError        bool
	}{
		{
			id: "push has no errors",
			setupLogPusherFunc: func(pusher *mockPusher) {
				pusher.On("AddLogEntry", nil).Return("").Times(3)
				pusher.On("ForceFlush", nil).Return("").Once()
			},
		},
		{
			id: "AddLogEntry has error",
			setupLogPusherFunc: func(pusher *mockPusher) {
				pusher.On("AddLogEntry", nil).Return("").Once().
					On("AddLogEntry", nil).Return("error").Once().
					On("AddLogEntry", nil).Return("").Once()
				pusher.On("ForceFlush", nil).Return("").Once()
			},
			shouldError: true,
		},
		{
			id: "ForceFlush has error",
			setupLogPusherFunc: func(pusher *mockPusher) {
				pusher.On("AddLogEntry", nil).Return("").Times(3)
				pusher.On("ForceFlush", nil).Return("error").Once()
			},
			shouldError: true,
		},
	}

	for _, testcase := range testcases {
		t.Run(testcase.id, func(t *testing.T) {
			logPusher := new(mockPusher)
			exp.pusherFactory = &mockFactory{logPusher}
			assert.Nil(t, err)
			assert.NotNil(t, exp)
			ld := plog.NewLogs()
			r := ld.ResourceLogs().AppendEmpty()
			r.Resource().Attributes().PutStr("hello", "test")
			logRecords := r.ScopeLogs().AppendEmpty().LogRecords()

			record1 := logRecords.AppendEmpty()
			record2 := logRecords.AppendEmpty()
			record3 := logRecords.AppendEmpty()

			record1.Body().SetStr("Hello world")
			record2.Body().SetStr("Hello world")
			record3.Body().SetStr("Hello world")

			require.Equal(t, 3, ld.LogRecordCount())

			testcase.setupLogPusherFunc(logPusher)

			if !testcase.shouldError {
				require.NoError(t, exp.consumeLogs(ctx, ld))
			} else {
				require.Error(t, exp.consumeLogs(ctx, ld))
			}

			require.NoError(t, exp.shutdown(ctx))

			logPusher.AssertNumberOfCalls(t, "ForceFlush", 1)
			logPusher.AssertNumberOfCalls(t, "AddLogEntry", 3)
		})
	}
}

func TestMiddleware(t *testing.T) {
	id := component.NewID("test")
	ctx, cancel := context.WithCancel(context.Background())
	defer cancel()
	factory := NewFactory()
	expCfg := factory.CreateDefaultConfig().(*Config)
	expCfg.Region = "us-west-2"
	expCfg.LogGroupName = "testGroup"
	expCfg.LogStreamName = "testStream"
	expCfg.MaxRetries = 0
	expCfg.MiddlewareID = &id
	handler := new(awsmiddleware.MockHandler)
	handler.On("ID").Return("test")
	handler.On("Position").Return(awsmiddleware.After)
	handler.On("HandleRequest", mock.Anything, mock.Anything)
	handler.On("HandleResponse", mock.Anything, mock.Anything)
	middleware := new(awsmiddleware.MockMiddlewareExtension)
	middleware.On("Handlers").Return([]awsmiddleware.RequestHandler{handler}, []awsmiddleware.ResponseHandler{handler})
	extensions := map[component.ID]component.Component{id: middleware}
	exp, err := newCwLogsPusher(expCfg, exportertest.NewNopCreateSettings())
	assert.Nil(t, err)
	assert.NotNil(t, exp)
	host := new(awsmiddleware.MockExtensionsHost)
	host.On("GetExtensions").Return(extensions)
	assert.NoError(t, exp.start(ctx, host))
	ld := plog.NewLogs()
	r := ld.ResourceLogs().AppendEmpty()
	r.Resource().Attributes().PutStr("hello", "test")
	logRecords := r.ScopeLogs().AppendEmpty().LogRecords()
	logRecords.EnsureCapacity(5)
	logRecords.AppendEmpty()
	require.Error(t, exp.consumeLogs(ctx, ld))
	require.NoError(t, exp.shutdown(ctx))
	handler.AssertCalled(t, "HandleRequest", mock.Anything, mock.Anything)
	handler.AssertCalled(t, "HandleResponse", mock.Anything, mock.Anything)
}

func TestNewExporterWithoutRegionErr(t *testing.T) {
	factory := NewFactory()
	expCfg := factory.CreateDefaultConfig().(*Config)
	expCfg.MaxRetries = 0
	exp, err := newCwLogsExporter(expCfg, exportertest.NewNopCreateSettings())
	assert.Nil(t, exp)
	assert.NotNil(t, err)
}<|MERGE_RESOLUTION|>--- conflicted
+++ resolved
@@ -5,11 +5,8 @@
 
 import (
 	"context"
-<<<<<<< HEAD
+	"errors"
 	"os"
-=======
-	"errors"
->>>>>>> 592374af
 	"testing"
 	"time"
 
@@ -226,7 +223,7 @@
 			name:     "invalid emf log",
 			resource: testResource(),
 			log:      createPLog(`1000{"Timestamp":1574109732004,"log_group_name":"Foo","log_stream_name":"Foo","CloudWatchMetrics":[{"Namespace":"MyApp","Dimensions":[["Operation"]],"Metrics":[{"Name":"ProcessingLatency","Unit":"Milliseconds","StorageResolution":60}]}],"Operation":"Aggregator","ProcessingLatency":100}`),
-			config: Config{
+			config: &Config{
 				LogGroupName:  "tLogGroup",
 				LogStreamName: "tStreamName",
 				RawLog:        true,
@@ -238,7 +235,7 @@
 			name:     "invalid emf log no log group",
 			resource: testResource(),
 			log:      createPLog(`{"Timestamp":1574109732004,"log_stream_name":"Foo","CloudWatchMetrics":[{"Namespace":"MyApp","Dimensions":[["Operation"]],"Metrics":[{"Name":"ProcessingLatency","Unit":"Milliseconds","StorageResolution":60}]}],"Operation":"Aggregator","ProcessingLatency":100}`),
-			config: Config{
+			config: &Config{
 				LogGroupName:  "tLogGroup",
 				LogStreamName: "tStreamName",
 				RawLog:        true,
@@ -250,7 +247,7 @@
 			name:     "raw emf v0 emf only true",
 			resource: testResource(),
 			log:      createPLog(`{"Timestamp":1574109732004,"log_group_name":"Foo","CloudWatchMetrics":[{"Namespace":"MyApp","Dimensions":[["Operation"]],"Metrics":[{"Name":"ProcessingLatency","Unit":"Milliseconds","StorageResolution":60}]}],"Operation":"Aggregator","ProcessingLatency":100}`),
-			config: Config{
+			config: &Config{
 				LogGroupName:  "tLogGroup",
 				LogStreamName: "tStreamName",
 				RawLog:        true,
@@ -262,8 +259,10 @@
 					Timestamp: aws.Int64(1609719139),
 					Message:   aws.String(`{"Timestamp":1574109732004,"log_group_name":"Foo","CloudWatchMetrics":[{"Namespace":"MyApp","Dimensions":[["Operation"]],"Metrics":[{"Name":"ProcessingLatency","Unit":"Milliseconds","StorageResolution":60}]}],"Operation":"Aggregator","ProcessingLatency":100}`),
 				},
-				LogGroupName:  "Foo",
-				LogStreamName: "tStreamName",
+				StreamKey: cwlogs.StreamKey{
+					LogGroupName:  "Foo",
+					LogStreamName: "tStreamName",
+				},
 			},
 		},
 	}
