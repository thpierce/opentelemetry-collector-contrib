// Copyright The OpenTelemetry Authors
// SPDX-License-Identifier: Apache-2.0

package awsemfexporter // import "github.com/open-telemetry/opentelemetry-collector-contrib/exporter/awsemfexporter"

import (
	"context"
	"errors"
	"fmt"
	"regexp"
	"strings"
	"sync"

	"github.com/amazon-contributing/opentelemetry-collector-contrib/extension/awsmiddleware"
	"github.com/aws/aws-sdk-go/aws/awserr"
	"github.com/google/uuid"
	"go.opentelemetry.io/collector/component"
	"go.opentelemetry.io/collector/consumer/consumererror"
	"go.opentelemetry.io/collector/exporter"
	"go.opentelemetry.io/collector/pdata/pcommon"
	"go.opentelemetry.io/collector/pdata/pmetric"
	"go.uber.org/zap"

	"github.com/open-telemetry/opentelemetry-collector-contrib/exporter/awsemfexporter/internal/appsignals"
	"github.com/open-telemetry/opentelemetry-collector-contrib/exporter/awsemfexporter/internal/metadata"
	"github.com/open-telemetry/opentelemetry-collector-contrib/internal/aws/awsutil"
	"github.com/open-telemetry/opentelemetry-collector-contrib/internal/aws/cwlogs"
)

const (
	// OutputDestination Options
	outputDestinationCloudWatch = "cloudwatch"
	outputDestinationStdout     = "stdout"

	// AppSignals EMF config
	appSignalsMetricNamespace    = "ApplicationSignals"
	appSignalsLogGroupNamePrefix = "/aws/application-signals/"
)

var enhancedContainerInsightsEKSPattern = regexp.MustCompile(`^/aws/containerinsights/\S+/performance$`)

type emfExporter struct {
	pusherMap        map[cwlogs.StreamKey]cwlogs.Pusher
	svcStructuredLog *cwlogs.Client
	config           *Config
	set              exporter.Settings

	metricTranslator metricTranslator

	pusherMapLock sync.Mutex
	retryCnt      int
	collectorID   string

	processResourceLabels func(map[string]string)
}

// newEmfExporter creates a new exporter using exporterhelper
func newEmfExporter(config *Config, set exporter.Settings) (*emfExporter, error) {
	if config == nil {
		return nil, errors.New("emf exporter config is nil")
	}

	config.logger = set.Logger

<<<<<<< HEAD
	// create AWS session
	awsConfig, session, err := awsutil.GetAWSConfigSession(set.Logger, &awsutil.Conn{}, &config.AWSSessionSettings)
	if err != nil {
		return nil, err
	}

	var userAgentExtras []string
	if config.IsAppSignalsEnabled() {
		userAgentExtras = append(userAgentExtras, "AppSignals")
	}
	if config.IsEnhancedContainerInsights() && enhancedContainerInsightsEKSPattern.MatchString(config.LogGroupName) {
		userAgentExtras = append(userAgentExtras, "EnhancedEKSContainerInsights")
	}

	// create CWLogs client with aws session config
	svcStructuredLog := cwlogs.NewClient(set.Logger,
		awsConfig,
		set.BuildInfo,
		config.LogGroupName,
		config.LogRetention,
		config.Tags,
		session,
		metadata.Type.String(),
		cwlogs.WithUserAgentExtras(userAgentExtras...),
	)
=======
>>>>>>> 8e059f14
	collectorIdentifier, err := uuid.NewRandom()
	if err != nil {
		return nil, err
	}

	// Initialize emfExporter without AWS session and structured logs
	emfExporter := &emfExporter{
		config:                config,
		metricTranslator:      newMetricTranslator(*config),
		retryCnt:              config.AWSSessionSettings.MaxRetries,
		collectorID:           collectorIdentifier.String(),
		pusherMap:             map[cwlogs.StreamKey]cwlogs.Pusher{},
		processResourceLabels: func(map[string]string) {},
	}

	// TODO(kausyas): Check why this isnt in upstream
	if config.IsAppSignalsEnabled() {
		userAgent := appsignals.NewUserAgent()
		emfExporter.processResourceLabels = userAgent.Process
	}

	config.logger.Warn("the default value for DimensionRollupOption will be changing to NoDimensionRollup" +
		"in a future release. See https://github.com/open-telemetry/opentelemetry-collector-contrib/issues/23997 for more" +
		"information")

	return emfExporter, nil
}

func (emf *emfExporter) pushMetricsData(_ context.Context, md pmetric.Metrics) error {
	rms := md.ResourceMetrics()
	labels := map[string]string{}
	for i := 0; i < rms.Len(); i++ {
		rm := rms.At(i)
		am := rm.Resource().Attributes()
		if am.Len() > 0 {
			am.Range(func(k string, v pcommon.Value) bool {
				labels[k] = v.Str()
				return true
			})
		}
	}
	emf.config.logger.Debug("Start processing resource metrics", zap.Any("labels", labels))
	emf.processResourceLabels(labels) // TODO(kausyas): Check why this isnt in upstream

	groupedMetrics := make(map[any]*groupedMetric)
	defaultLogStream := fmt.Sprintf("otel-stream-%s", emf.collectorID)
	outputDestination := emf.config.OutputDestination

	for i := 0; i < rms.Len(); i++ {
		err := emf.metricTranslator.translateOTelToGroupedMetric(rms.At(i), groupedMetrics, emf.config)
		if err != nil {
			return err
		}
	}

	for _, groupedMetric := range groupedMetrics {
		putLogEvent, err := translateGroupedMetricToEmf(groupedMetric, emf.config, defaultLogStream)
		if err != nil {
			if errors.Is(err, errMissingMetricsForEnhancedContainerInsights) {
				emf.config.logger.Debug("Dropping empty putLogEvents for enhanced container insights", zap.Error(err))
				continue
			}
			return err
		}

		// Currently we only support two options for "OutputDestination".
		if strings.EqualFold(outputDestination, outputDestinationStdout) {
			if putLogEvent != nil &&
				putLogEvent.InputLogEvent != nil &&
				putLogEvent.InputLogEvent.Message != nil {
				fmt.Println(*putLogEvent.InputLogEvent.Message)
			}
		} else if strings.EqualFold(outputDestination, outputDestinationCloudWatch) {
			emfPusher, err := emf.getPusher(putLogEvent.StreamKey)
			if err != nil {
				return fmt.Errorf("failed to get pusher: %w", err)
			}
			if emfPusher != nil {
				returnError := emfPusher.AddLogEntry(putLogEvent)
				if returnError != nil {
					return wrapErrorIfBadRequest(returnError)
				}
			}
		}
	}

	if strings.EqualFold(outputDestination, outputDestinationCloudWatch) {
		for _, emfPusher := range emf.listPushers() {
			returnError := emfPusher.ForceFlush()
			if returnError != nil {
				// TODO now we only have one logPusher, so it's ok to return after first error occurred
				err := wrapErrorIfBadRequest(returnError)
				if err != nil {
					emf.config.logger.Error("Error force flushing logs. Skipping to next logPusher.", zap.Error(err))
				}
				return err
			}
		}
	}

	emf.config.logger.Debug("Finish processing resource metrics", zap.Any("labels", labels))

	return nil
}

func (emf *emfExporter) getPusher(key cwlogs.StreamKey) (cwlogs.Pusher, error) {
	emf.pusherMapLock.Lock()
	defer emf.pusherMapLock.Unlock()

	if emf.svcStructuredLog == nil {
		return nil, errors.New("CloudWatch Logs client not initialized")
	}

	pusher, exists := emf.pusherMap[key]
	if !exists {
		if emf.set.Logger != nil {
			pusher = cwlogs.NewPusher(key, emf.retryCnt, *emf.svcStructuredLog, emf.set.Logger)
		} else {
			pusher = cwlogs.NewPusher(key, emf.retryCnt, *emf.svcStructuredLog, emf.config.logger)
		}
		emf.pusherMap[key] = pusher
	}
	return pusher, nil
}

func (emf *emfExporter) listPushers() []cwlogs.Pusher {
	emf.pusherMapLock.Lock()
	defer emf.pusherMapLock.Unlock()

	var pushers []cwlogs.Pusher
	for _, pusher := range emf.pusherMap {
		pushers = append(pushers, pusher)
	}
	return pushers
}

func (emf *emfExporter) start(_ context.Context, host component.Host) error {
	// Create AWS session here
	awsConfig, session, err := awsutil.GetAWSConfigSession(emf.config.logger, &awsutil.Conn{}, &emf.config.AWSSessionSettings)
	if err != nil {
		return err
	}

	// create CWLogs client with aws session config
	svcStructuredLog := cwlogs.NewClient(emf.config.logger,
		awsConfig,
		emf.set.BuildInfo,
		emf.config.LogGroupName,
		emf.config.LogRetention,
		emf.config.Tags,
		session,
		cwlogs.WithEnabledContainerInsights(emf.config.IsEnhancedContainerInsights()),
		cwlogs.WithEnabledAppSignals(emf.config.IsAppSignalsEnabled()),
	)

	// Assign to the struct
	emf.svcStructuredLog = svcStructuredLog

	// Optionally configure middleware
	if emf.config.MiddlewareID != nil {
		awsmiddleware.TryConfigure(emf.config.logger, host, *emf.config.MiddlewareID, awsmiddleware.SDKv1(svcStructuredLog.Handlers()))
	}

	return nil
}

// shutdown stops the exporter and is invoked during shutdown.
func (emf *emfExporter) shutdown(_ context.Context) error {
	for _, emfPusher := range emf.listPushers() {
		returnError := emfPusher.ForceFlush()
		if returnError != nil {
			err := wrapErrorIfBadRequest(returnError)
			if err != nil {
				emf.config.logger.Error("Error when gracefully shutting down emf_exporter. Skipping to next logPusher.", zap.Error(err))
			}
		}
	}

	return emf.metricTranslator.Shutdown()
}

func wrapErrorIfBadRequest(err error) error {
	var rfErr awserr.RequestFailure
	if errors.As(err, &rfErr) && rfErr.StatusCode() < 500 {
		return consumererror.NewPermanent(err)
	}
	return err
}<|MERGE_RESOLUTION|>--- conflicted
+++ resolved
@@ -62,34 +62,6 @@
 
 	config.logger = set.Logger
 
-<<<<<<< HEAD
-	// create AWS session
-	awsConfig, session, err := awsutil.GetAWSConfigSession(set.Logger, &awsutil.Conn{}, &config.AWSSessionSettings)
-	if err != nil {
-		return nil, err
-	}
-
-	var userAgentExtras []string
-	if config.IsAppSignalsEnabled() {
-		userAgentExtras = append(userAgentExtras, "AppSignals")
-	}
-	if config.IsEnhancedContainerInsights() && enhancedContainerInsightsEKSPattern.MatchString(config.LogGroupName) {
-		userAgentExtras = append(userAgentExtras, "EnhancedEKSContainerInsights")
-	}
-
-	// create CWLogs client with aws session config
-	svcStructuredLog := cwlogs.NewClient(set.Logger,
-		awsConfig,
-		set.BuildInfo,
-		config.LogGroupName,
-		config.LogRetention,
-		config.Tags,
-		session,
-		metadata.Type.String(),
-		cwlogs.WithUserAgentExtras(userAgentExtras...),
-	)
-=======
->>>>>>> 8e059f14
 	collectorIdentifier, err := uuid.NewRandom()
 	if err != nil {
 		return nil, err
@@ -233,6 +205,14 @@
 		return err
 	}
 
+	var userAgentExtras []string
+	if emf.config.IsAppSignalsEnabled() {
+		userAgentExtras = append(userAgentExtras, "AppSignals")
+	}
+	if emf.config.IsEnhancedContainerInsights() && enhancedContainerInsightsEKSPattern.MatchString(emf.config.LogGroupName) {
+		userAgentExtras = append(userAgentExtras, "EnhancedEKSContainerInsights")
+	}
+
 	// create CWLogs client with aws session config
 	svcStructuredLog := cwlogs.NewClient(emf.config.logger,
 		awsConfig,
@@ -241,8 +221,8 @@
 		emf.config.LogRetention,
 		emf.config.Tags,
 		session,
-		cwlogs.WithEnabledContainerInsights(emf.config.IsEnhancedContainerInsights()),
-		cwlogs.WithEnabledAppSignals(emf.config.IsAppSignalsEnabled()),
+		metadata.Type.String(),
+		cwlogs.WithUserAgentExtras(userAgentExtras...),
 	)
 
 	// Assign to the struct
