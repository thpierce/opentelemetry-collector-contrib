// Copyright The OpenTelemetry Authors
// SPDX-License-Identifier: Apache-2.0

package lokiexporter

import (
	"context"
	"testing"

	"github.com/stretchr/testify/require"
	"go.opentelemetry.io/collector/component/componenttest"
	"go.opentelemetry.io/collector/config/confighttp"
	"go.opentelemetry.io/collector/config/configtls"
)

const (
	validEndpoint = "http://loki:3100/loki/api/v1/push"
)

func TestExporter_new(t *testing.T) {
	clientConfig := confighttp.NewDefaultClientConfig()
	clientConfig.Endpoint = validEndpoint

	t.Run("with valid config", func(t *testing.T) {
		config := &Config{
<<<<<<< HEAD

			ClientConfig: confighttp.ClientConfig{
				Endpoint: validEndpoint,
			},
=======
			ClientConfig: clientConfig,
>>>>>>> a4900832
		}
		exp, err := newExporter(config, componenttest.NewNopTelemetrySettings())
		require.NoError(t, err)
		require.NotNil(t, exp)
	})
}

func TestExporter_startReturnsNillWhenValidConfig(t *testing.T) {
	clientConfig := confighttp.NewDefaultClientConfig()
	clientConfig.Endpoint = validEndpoint

	config := &Config{
		ClientConfig: clientConfig,
	}
	exp, err := newExporter(config, componenttest.NewNopTelemetrySettings())
	require.NoError(t, err)
	require.NotNil(t, exp)
	require.NoError(t, exp.start(context.Background(), componenttest.NewNopHost()))
}

func TestExporter_startReturnsErrorWhenInvalidHttpClientSettings(t *testing.T) {
	clientConfig := confighttp.NewDefaultClientConfig()
	clientConfig.Endpoint = ""
	clientConfig.TLSSetting = configtls.ClientConfig{
		Config: configtls.Config{
			MinVersion: "invalid",
		},
	}

	config := &Config{
		ClientConfig: clientConfig,
	}
	exp, err := newExporter(config, componenttest.NewNopTelemetrySettings())
	require.NoError(t, err)
	require.NotNil(t, exp)
	require.Error(t, exp.start(context.Background(), componenttest.NewNopHost()))
}

func TestExporter_stopAlwaysReturnsNil(t *testing.T) {
	clientConfig := confighttp.NewDefaultClientConfig()
	clientConfig.Endpoint = validEndpoint

	config := &Config{
		ClientConfig: clientConfig,
	}
	exp, err := newExporter(config, componenttest.NewNopTelemetrySettings())
	require.NoError(t, err)
	require.NotNil(t, exp)
	require.NoError(t, exp.stop(context.Background()))
}<|MERGE_RESOLUTION|>--- conflicted
+++ resolved
@@ -23,14 +23,7 @@
 
 	t.Run("with valid config", func(t *testing.T) {
 		config := &Config{
-<<<<<<< HEAD
-
-			ClientConfig: confighttp.ClientConfig{
-				Endpoint: validEndpoint,
-			},
-=======
 			ClientConfig: clientConfig,
->>>>>>> a4900832
 		}
 		exp, err := newExporter(config, componenttest.NewNopTelemetrySettings())
 		require.NoError(t, err)
