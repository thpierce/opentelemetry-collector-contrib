--- conflicted
+++ resolved
@@ -16,7 +16,6 @@
 	awsxray "github.com/open-telemetry/opentelemetry-collector-contrib/internal/aws/xray"
 )
 
-<<<<<<< HEAD
 const (
 	AttributeHTTPRequestMethod      = "http.request.method"
 	AttributeHTTPResponseStatusCode = "http.response.status_code"
@@ -31,8 +30,6 @@
 	AttributeUserAgentOriginal      = "user_agent.original"
 )
 
-=======
->>>>>>> bb7de5bf
 func makeHTTP(span ptrace.Span) (map[string]pcommon.Value, *awsxray.HTTPData) {
 	var (
 		info = awsxray.HTTPData{
@@ -76,13 +73,8 @@
 			urlParts[key] = value.Str()
 			hasHTTP = true
 			hasHTTPRequestURLAttributes = true
-<<<<<<< HEAD
-		case conventions.AttributeHTTPTarget:
-			urlParts[conventions.AttributeHTTPTarget] = value.Str()
-=======
 		case conventionsv112.AttributeHTTPTarget, conventions.AttributeURLQuery:
 			urlParts[conventionsv112.AttributeHTTPTarget] = value.Str()
->>>>>>> bb7de5bf
 			hasHTTP = true
 		case conventionsv112.AttributeHTTPServerName:
 			urlParts[key] = value.Str()
@@ -103,11 +95,7 @@
 		case conventionsv112.AttributeNetPeerName:
 			urlParts[key] = value.Str()
 			hasHTTPRequestURLAttributes = true
-<<<<<<< HEAD
-		case conventions.AttributeNetPeerPort:
-=======
 		case conventionsv112.AttributeNetPeerPort:
->>>>>>> bb7de5bf
 			urlParts[key] = value.Str()
 			if len(urlParts[key]) == 0 {
 				urlParts[key] = strconv.FormatInt(value.Int(), 10)
