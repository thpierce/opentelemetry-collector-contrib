// Copyright The OpenTelemetry Authors
// SPDX-License-Identifier: Apache-2.0

package translator // import "github.com/open-telemetry/opentelemetry-collector-contrib/exporter/awsxrayexporter/internal/translator"

import (
	"crypto/rand"
	"encoding/binary"
	"encoding/hex"
	"encoding/json"
	"fmt"
	"net/url"
	"regexp"
	"strings"
	"time"

	awsP "github.com/aws/aws-sdk-go/aws"
	"go.opentelemetry.io/collector/featuregate"
	"go.opentelemetry.io/collector/pdata/pcommon"
	"go.opentelemetry.io/collector/pdata/ptrace"
	conventions "go.opentelemetry.io/collector/semconv/v1.8.0"

	awsxray "github.com/open-telemetry/opentelemetry-collector-contrib/internal/aws/xray"
	"github.com/open-telemetry/opentelemetry-collector-contrib/internal/coreinternal/traceutil"
)

// AWS X-Ray acceptable values for origin field.
const (
	OriginEC2        = "AWS::EC2::Instance"
	OriginECS        = "AWS::ECS::Container"
	OriginECSEC2     = "AWS::ECS::EC2"
	OriginECSFargate = "AWS::ECS::Fargate"
	OriginEB         = "AWS::ElasticBeanstalk::Environment"
	OriginEKS        = "AWS::EKS::Container"
	OriginAppRunner  = "AWS::AppRunner::Service"
)

// x-ray only span attributes - https://github.com/open-telemetry/opentelemetry-java-contrib/pull/802
const (
	awsLocalService    = "aws.local.service"
	awsRemoteService   = "aws.remote.service"
	awsLocalOperation  = "aws.local.operation"
	awsRemoteOperation = "aws.remote.operation"
	remoteTarget       = "remoteTarget"
	awsSpanKind        = "aws.span.kind"
	k8sRemoteNamespace = "K8s.RemoteNamespace"
)

var (
	// reInvalidSpanCharacters defines the invalid letters in a span name as per
	// Allowed characters for X-Ray Segment Name:
	// Unicode letters, numbers, and whitespace, and the following symbols: _, ., :, /, %, &, #, =, +, \, -, @
	// Doc: https://docs.aws.amazon.com/xray/latest/devguide/xray-api-segmentdocuments.html
	reInvalidSpanCharacters = regexp.MustCompile(`[^ 0-9\p{L}N_.:/%&#=+\-@]`)
)

var (
	remoteXrayExporterDotConverter = featuregate.GlobalRegistry().MustRegister(
		"exporter.xray.allowDot",
		featuregate.StageBeta,
		featuregate.WithRegisterDescription("X-Ray Exporter will no longer convert . to _ in annotation keys when this feature gate is enabled. "),
		featuregate.WithRegisterFromVersion("v0.97.0"),
	)
)

const (
	// defaultMetadataNamespace is used for non-namespaced non-indexed attributes.
	defaultMetadataNamespace = "default"
	// defaultSpanName will be used if there are no valid xray characters in the span name
	defaultSegmentName = "span"
	// maxSegmentNameLength the maximum length of a Segment name
	maxSegmentNameLength = 200
	// rpc.system value for AWS service remotes
	awsAPIRPCSystem = "aws-api"
)

const (
	traceIDLength    = 35 // fixed length of aws trace id
	identifierOffset = 11 // offset of identifier within traceID
)

const (
	localRoot = "LOCAL_ROOT"
)

var removeAnnotationsFromServiceSegment = []string{
	awsRemoteService,
	awsRemoteOperation,
	remoteTarget,
	k8sRemoteNamespace,
}

var (
	writers = newWriterPool(2048)
)

// MakeSegmentDocuments converts spans to json documents
func MakeSegmentDocuments(span ptrace.Span, resource pcommon.Resource, indexedAttrs []string, indexAllAttrs bool, logGroupNames []string, skipTimestampValidation bool) ([]string, error) {
	segments, err := MakeSegmentsFromSpan(span, resource, indexedAttrs, indexAllAttrs, logGroupNames, skipTimestampValidation)

	if err == nil {
		var documents []string

		for _, v := range segments {
			document, documentErr := MakeDocumentFromSegment(v)
			if documentErr != nil {
				return nil, documentErr
			}

			documents = append(documents, document)
		}

		return documents, nil
	}

	return nil, err
}

func isLocalRootSpanADependencySpan(span ptrace.Span) bool {
	return span.Kind() != ptrace.SpanKindServer &&
		span.Kind() != ptrace.SpanKindInternal
}

<<<<<<< HEAD
// IsLocalRoot We will move to using isRemote once the collector supports deserializing it. Until then, we will rely on aws.span.kind.
=======
// isLocalRoot - we will move to using isRemote once the collector supports deserializing it. Until then, we will rely on aws.span.kind.
>>>>>>> 6dd3baea
func isLocalRoot(span ptrace.Span) bool {
	if myAwsSpanKind, ok := span.Attributes().Get(awsSpanKind); ok {
		return localRoot == myAwsSpanKind.Str()
	}

	return false
}

func addNamespaceToSubsegmentWithRemoteService(span ptrace.Span, segment *awsxray.Segment) {
	if (span.Kind() == ptrace.SpanKindClient ||
		span.Kind() == ptrace.SpanKindConsumer ||
		span.Kind() == ptrace.SpanKindProducer) &&
		segment.Type != nil &&
		segment.Namespace == nil {
		if _, ok := span.Attributes().Get(awsRemoteService); ok {
			segment.Namespace = awsxray.String("remote")
		}
	}
}

func MakeDependencySubsegmentForLocalRootDependencySpan(span ptrace.Span, resource pcommon.Resource, indexedAttrs []string, indexAllAttrs bool, logGroupNames []string, skipTimestampValidation bool, serviceSegmentID pcommon.SpanID) (*awsxray.Segment, error) {
	var dependencySpan = ptrace.NewSpan()
	span.CopyTo(dependencySpan)

	dependencySpan.SetParentSpanID(serviceSegmentID)

	dependencySubsegment, err := MakeSegment(dependencySpan, resource, indexedAttrs, indexAllAttrs, logGroupNames, skipTimestampValidation)

	if err != nil {
		return nil, err
	}

	// Make this a subsegment
	dependencySubsegment.Type = awsxray.String("subsegment")

	if dependencySubsegment.Namespace == nil {
		dependencySubsegment.Namespace = awsxray.String("remote")
	}

	// Remove span links from consumer spans
	if span.Kind() == ptrace.SpanKindConsumer {
		dependencySubsegment.Links = nil
	}

	if myAwsRemoteService, ok := span.Attributes().Get(awsRemoteService); ok {
		subsegmentName := myAwsRemoteService.Str()
		dependencySubsegment.Name = awsxray.String(trimAwsSdkPrefix(subsegmentName, span))
	}

	return dependencySubsegment, err
}

func MakeServiceSegmentForLocalRootDependencySpan(span ptrace.Span, resource pcommon.Resource, indexedAttrs []string, indexAllAttrs bool, logGroupNames []string, skipTimestampValidation bool, serviceSegmentID pcommon.SpanID) (*awsxray.Segment, error) {
	// We always create a segment for the service
	var serviceSpan ptrace.Span = ptrace.NewSpan()
	span.CopyTo(serviceSpan)

	// Set the span id to the one internally generated
	serviceSpan.SetSpanID(serviceSegmentID)

	for _, v := range removeAnnotationsFromServiceSegment {
		serviceSpan.Attributes().Remove(v)
	}

	serviceSegment, err := MakeSegment(serviceSpan, resource, indexedAttrs, indexAllAttrs, logGroupNames, skipTimestampValidation)

	if err != nil {
		return nil, err
	}

	// Set the name
	if myAwsLocalService, ok := span.Attributes().Get(awsLocalService); ok {
		serviceSegment.Name = awsxray.String(myAwsLocalService.Str())
	}

	// Remove the HTTP field
	serviceSegment.HTTP = nil

	// Remove AWS subsegment fields
	serviceSegment.AWS.Operation = nil
	serviceSegment.AWS.AccountID = nil
	serviceSegment.AWS.RemoteRegion = nil
	serviceSegment.AWS.RequestID = nil
	serviceSegment.AWS.QueueURL = nil
	serviceSegment.AWS.TableName = nil
	serviceSegment.AWS.TableNames = nil

	// Delete all metadata that does not start with 'otel.resource.'
	for _, metaDataEntry := range serviceSegment.Metadata {
		for key := range metaDataEntry {
			if !strings.HasPrefix(key, "otel.resource.") {
				delete(metaDataEntry, key)
			}
		}
	}

	// Make it a segment
	serviceSegment.Type = nil

	// Remote namespace
	serviceSegment.Namespace = nil

	// Remove span links from non-consumer spans
	if span.Kind() != ptrace.SpanKindConsumer {
		serviceSegment.Links = nil
	}

	return serviceSegment, nil
}

func MakeServiceSegmentForLocalRootSpanWithoutDependency(span ptrace.Span, resource pcommon.Resource, indexedAttrs []string, indexAllAttrs bool, logGroupNames []string, skipTimestampValidation bool) ([]*awsxray.Segment, error) {
	segment, err := MakeSegment(span, resource, indexedAttrs, indexAllAttrs, logGroupNames, skipTimestampValidation)

	if err != nil {
		return nil, err
	}

	segment.Type = nil
	segment.Namespace = nil

	return []*awsxray.Segment{segment}, err
}

func MakeNonLocalRootSegment(span ptrace.Span, resource pcommon.Resource, indexedAttrs []string, indexAllAttrs bool, logGroupNames []string, skipTimestampValidation bool) ([]*awsxray.Segment, error) {
	segment, err := MakeSegment(span, resource, indexedAttrs, indexAllAttrs, logGroupNames, skipTimestampValidation)

	if err != nil {
		return nil, err
	}

	addNamespaceToSubsegmentWithRemoteService(span, segment)

	return []*awsxray.Segment{segment}, nil
}

func MakeServiceSegmentAndDependencySubsegment(span ptrace.Span, resource pcommon.Resource, indexedAttrs []string, indexAllAttrs bool, logGroupNames []string, skipTimestampValidation bool) ([]*awsxray.Segment, error) {
	// If it is a local root span and a dependency span, we need to make a segment and subsegment representing the local service and remote service, respectively.
	var serviceSegmentID = newSegmentID()
	var segments []*awsxray.Segment

	// Make Dependency Subsegment
	dependencySubsegment, err := MakeDependencySubsegmentForLocalRootDependencySpan(span, resource, indexedAttrs, indexAllAttrs, logGroupNames, skipTimestampValidation, serviceSegmentID)
	if err != nil {
		return nil, err
	}
	segments = append(segments, dependencySubsegment)

	// Make Service Segment
	serviceSegment, err := MakeServiceSegmentForLocalRootDependencySpan(span, resource, indexedAttrs, indexAllAttrs, logGroupNames, skipTimestampValidation, serviceSegmentID)
	if err != nil {
		return nil, err
	}
	segments = append(segments, serviceSegment)

	return segments, err
}

// MakeSegmentsFromSpan creates one or more segments from a span
func MakeSegmentsFromSpan(span ptrace.Span, resource pcommon.Resource, indexedAttrs []string, indexAllAttrs bool, logGroupNames []string, skipTimestampValidation bool) ([]*awsxray.Segment, error) {
	if !isLocalRoot(span) {
		return MakeNonLocalRootSegment(span, resource, indexedAttrs, indexAllAttrs, logGroupNames, skipTimestampValidation)
	}

	if !isLocalRootSpanADependencySpan(span) {
		return MakeServiceSegmentForLocalRootSpanWithoutDependency(span, resource, indexedAttrs, indexAllAttrs, logGroupNames, skipTimestampValidation)
	}

	return MakeServiceSegmentAndDependencySubsegment(span, resource, indexedAttrs, indexAllAttrs, logGroupNames, skipTimestampValidation)
}

// MakeSegmentDocumentString converts an OpenTelemetry Span to an X-Ray Segment and then serializes to JSON
// MakeSegmentDocumentString will be deprecated in the future
func MakeSegmentDocumentString(span ptrace.Span, resource pcommon.Resource, indexedAttrs []string, indexAllAttrs bool, logGroupNames []string, skipTimestampValidation bool) (string, error) {
	segment, err := MakeSegment(span, resource, indexedAttrs, indexAllAttrs, logGroupNames, skipTimestampValidation)

	if err != nil {
		return "", err
	}

	return MakeDocumentFromSegment(segment)
}

// MakeDocumentFromSegment converts a segment into a JSON document
func MakeDocumentFromSegment(segment *awsxray.Segment) (string, error) {
	w := writers.borrow()
	if err := w.Encode(*segment); err != nil {
		return "", err
	}
	jsonStr := w.String()
	writers.release(w)
	return jsonStr, nil
}

func isAwsSdkSpan(span ptrace.Span) bool {
	attributes := span.Attributes()
	if rpcSystem, ok := attributes.Get(conventions.AttributeRPCSystem); ok {
		return rpcSystem.Str() == awsAPIRPCSystem
	}
	return false
}

// MakeSegment converts an OpenTelemetry Span to an X-Ray Segment
func MakeSegment(span ptrace.Span, resource pcommon.Resource, indexedAttrs []string, indexAllAttrs bool, logGroupNames []string, skipTimestampValidation bool) (*awsxray.Segment, error) {
	var segmentType string

	storeResource := true
	if span.Kind() != ptrace.SpanKindServer &&
		!span.ParentSpanID().IsEmpty() {
		segmentType = "subsegment"
		// We only store the resource information for segments, the local root.
		storeResource = false
	}

	// convert trace id
	traceID, err := convertToAmazonTraceID(span.TraceID(), skipTimestampValidation)
	if err != nil {
		return nil, err
	}

	attributes := span.Attributes()

	var (
		startTime                                          = timestampToFloatSeconds(span.StartTimestamp())
		endTime                                            = timestampToFloatSeconds(span.EndTimestamp())
		httpfiltered, http                                 = makeHTTP(span)
		isError, isFault, isThrottle, causefiltered, cause = makeCause(span, httpfiltered, resource)
		origin                                             = determineAwsOrigin(resource)
		awsfiltered, aws                                   = makeAws(causefiltered, resource, logGroupNames)
		service                                            = makeService(resource)
		sqlfiltered, sql                                   = makeSQL(span, awsfiltered)
		additionalAttrs                                    = addSpecialAttributes(sqlfiltered, indexedAttrs, attributes)
		user, annotations, metadata                        = makeXRayAttributes(additionalAttrs, resource, storeResource, indexedAttrs, indexAllAttrs)
		spanLinks, makeSpanLinkErr                         = makeSpanLinks(span.Links(), skipTimestampValidation)
		name                                               string
		namespace                                          string
	)

	if makeSpanLinkErr != nil {
		return nil, makeSpanLinkErr
	}

	// X-Ray segment names are service names, unlike span names which are methods. Try to find a service name.

	// support x-ray specific service name attributes as segment name if it exists
	if span.Kind() == ptrace.SpanKindServer {
<<<<<<< HEAD
=======
		if localServiceName, ok := attributes.Get(awsLocalService); ok {
			name = localServiceName.Str()
		}
	}

	myAwsSpanKind, _ := span.Attributes().Get(awsSpanKind)
	if span.Kind() == ptrace.SpanKindInternal && myAwsSpanKind.Str() == localRoot {
>>>>>>> 6dd3baea
		if localServiceName, ok := attributes.Get(awsLocalService); ok {
			name = localServiceName.Str()
		}
	}

<<<<<<< HEAD
	myAwsSpanKind, _ := span.Attributes().Get(awsSpanKind)
	if span.Kind() == ptrace.SpanKindInternal && myAwsSpanKind.Str() == localRoot {
		if localServiceName, ok := attributes.Get(awsLocalService); ok {
			name = localServiceName.Str()
		}
	}

=======
>>>>>>> 6dd3baea
	if span.Kind() == ptrace.SpanKindClient || span.Kind() == ptrace.SpanKindProducer || span.Kind() == ptrace.SpanKindConsumer {
		if remoteServiceName, ok := attributes.Get(awsRemoteService); ok {
			name = remoteServiceName.Str()
			// only strip the prefix for AWS spans
			name = trimAwsSdkPrefix(name, span)
		}
	}

	// peer.service should always be prioritized for segment names when it set by users and
	// the new x-ray specific service name attributes are not found
	if name == "" {
		if peerService, ok := attributes.Get(conventions.AttributePeerService); ok {
			name = peerService.Str()
		}
	}

	if namespace == "" {
		if isAwsSdkSpan(span) {
			namespace = conventions.AttributeCloudProviderAWS
		}
	}

	if name == "" {
		if awsService, ok := attributes.Get(awsxray.AWSServiceAttribute); ok {
			// Generally spans are named something like "Method" or "Service.Method" but for AWS spans, X-Ray expects spans
			// to be named "Service"
			name = awsService.Str()

			if namespace == "" {
				namespace = conventions.AttributeCloudProviderAWS
			}
		}
	}

	if name == "" {
		if dbInstance, ok := attributes.Get(conventions.AttributeDBName); ok {
			// For database queries, the segment name convention is <db name>@<db host>
			name = dbInstance.Str()
			if dbURL, ok := attributes.Get(conventions.AttributeDBConnectionString); ok {
				// Trim JDBC connection string if starts with "jdbc:", otherwise no change
				// jdbc:mysql://db.dev.example.com:3306
				dbURLStr := strings.TrimPrefix(dbURL.Str(), "jdbc:")
				if parsed, _ := url.Parse(dbURLStr); parsed != nil {
					if parsed.Hostname() != "" {
						name += "@" + parsed.Hostname()
					}
				}
			}
		}
	}

	if name == "" && span.Kind() == ptrace.SpanKindServer {
		// Only for a server span, we can use the resource.
		if service, ok := resource.Attributes().Get(conventions.AttributeServiceName); ok {
			name = service.Str()
		}
	}

	if name == "" {
		if rpcservice, ok := attributes.Get(conventions.AttributeRPCService); ok {
			name = rpcservice.Str()
		}
	}

	if name == "" {
		if host, ok := attributes.Get(conventions.AttributeHTTPHost); ok {
			name = host.Str()
		}
	}

	if name == "" {
		if peer, ok := attributes.Get(conventions.AttributeNetPeerName); ok {
			name = peer.Str()
		}
	}

	if name == "" {
		name = fixSegmentName(span.Name())
	}

	if namespace == "" && span.Kind() == ptrace.SpanKindClient {
		namespace = "remote"
	}

	return &awsxray.Segment{
		ID:          awsxray.String(traceutil.SpanIDToHexOrEmptyString(span.SpanID())),
		TraceID:     awsxray.String(traceID),
		Name:        awsxray.String(name),
		StartTime:   awsP.Float64(startTime),
		EndTime:     awsP.Float64(endTime),
		ParentID:    awsxray.String(traceutil.SpanIDToHexOrEmptyString(span.ParentSpanID())),
		Fault:       awsP.Bool(isFault),
		Error:       awsP.Bool(isError),
		Throttle:    awsP.Bool(isThrottle),
		Cause:       cause,
		Origin:      awsxray.String(origin),
		Namespace:   awsxray.String(namespace),
		User:        awsxray.String(user),
		HTTP:        http,
		AWS:         aws,
		Service:     service,
		SQL:         sql,
		Annotations: annotations,
		Metadata:    metadata,
		Type:        awsxray.String(segmentType),
		Links:       spanLinks,
	}, nil
}

// newSegmentID generates a new valid X-Ray SegmentID
func newSegmentID() pcommon.SpanID {
	var r [8]byte
	_, err := rand.Read(r[:])
	if err != nil {
		panic(err)
	}
	return pcommon.SpanID(r)
}

func determineAwsOrigin(resource pcommon.Resource) string {
	if resource.Attributes().Len() == 0 {
		return ""
	}

	if provider, ok := resource.Attributes().Get(conventions.AttributeCloudProvider); ok {
		if provider.Str() != conventions.AttributeCloudProviderAWS {
			return ""
		}
	}

	if is, present := resource.Attributes().Get(conventions.AttributeCloudPlatform); present {
		switch is.Str() {
		case conventions.AttributeCloudPlatformAWSAppRunner:
			return OriginAppRunner
		case conventions.AttributeCloudPlatformAWSEKS:
			return OriginEKS
		case conventions.AttributeCloudPlatformAWSElasticBeanstalk:
			return OriginEB
		case conventions.AttributeCloudPlatformAWSECS:
			lt, present := resource.Attributes().Get(conventions.AttributeAWSECSLaunchtype)
			if !present {
				return OriginECS
			}
			switch lt.Str() {
			case conventions.AttributeAWSECSLaunchtypeEC2:
				return OriginECSEC2
			case conventions.AttributeAWSECSLaunchtypeFargate:
				return OriginECSFargate
			default:
				return OriginECS
			}
		case conventions.AttributeCloudPlatformAWSEC2:
			return OriginEC2

		// If cloud_platform is defined with a non-AWS value, we should not assign it an AWS origin
		default:
			return ""
		}
	}

	return ""
}

// convertToAmazonTraceID converts a trace ID to the Amazon format.
//
// A trace ID unique identifier that connects all segments and subsegments
// originating from a single client request.
//   - A trace_id consists of three numbers separated by hyphens. For example,
//     1-58406520-a006649127e371903a2de979. This includes:
//   - The version number, that is, 1.
//   - The time of the original request, in Unix epoch time, in 8 hexadecimal digits.
//   - For example, 10:00AM December 2nd, 2016 PST in epoch time is 1480615200 seconds,
//     or 58406520 in hexadecimal.
//   - A 96-bit identifier for the trace, globally unique, in 24 hexadecimal digits.
func convertToAmazonTraceID(traceID pcommon.TraceID, skipTimestampValidation bool) (string, error) {
	const (
		// maxAge of 28 days.  AWS has a 30 day limit, let's be conservative rather than
		// hit the limit
		maxAge = 60 * 60 * 24 * 28

		// maxSkew allows for 5m of clock skew
		maxSkew = 60 * 5
	)

	var (
		content      = [traceIDLength]byte{}
		epochNow     = time.Now().Unix()
		traceIDBytes = traceID
		epoch        = int64(binary.BigEndian.Uint32(traceIDBytes[0:4]))
		b            = [4]byte{}
	)

	// If feature gate is enabled, skip the timestamp validation logic
	if !skipTimestampValidation {
		// If AWS traceID originally came from AWS, no problem.  However, if oc generated
		// the traceID, then the epoch may be outside the accepted AWS range of within the
		// past 30 days.
		//
		// In that case, we return invalid traceid error
		if delta := epochNow - epoch; delta > maxAge || delta < -maxSkew {
			return "", fmt.Errorf("invalid xray traceid: %s", traceID)
		}
	}

	binary.BigEndian.PutUint32(b[0:4], uint32(epoch))

	content[0] = '1'
	content[1] = '-'
	hex.Encode(content[2:10], b[0:4])
	content[10] = '-'
	hex.Encode(content[identifierOffset:], traceIDBytes[4:16]) // overwrite with identifier

	return string(content[0:traceIDLength]), nil
}

func timestampToFloatSeconds(ts pcommon.Timestamp) float64 {
	return float64(ts) / float64(time.Second)
}

func addSpecialAttributes(attributes map[string]pcommon.Value, indexedAttrs []string, unfilteredAttributes pcommon.Map) map[string]pcommon.Value {
	for _, name := range indexedAttrs {
		// Allow attributes that have been filtered out before if explicitly added to be annotated/indexed
		_, isAnnotatable := attributes[name]
		unfilteredAttribute, attributeExists := unfilteredAttributes.Get(name)
		if !isAnnotatable && attributeExists {
			attributes[name] = unfilteredAttribute
		}
	}

	return attributes
}

func makeXRayAttributes(attributes map[string]pcommon.Value, resource pcommon.Resource, storeResource bool, indexedAttrs []string, indexAllAttrs bool) (
	string, map[string]any, map[string]map[string]any) {
	var (
		annotations = map[string]any{}
		metadata    = map[string]map[string]any{}
		user        string
	)
	userid, ok := attributes[conventions.AttributeEnduserID]
	if ok {
		user = userid.Str()
		delete(attributes, conventions.AttributeEnduserID)
	}

	if len(attributes) == 0 && (!storeResource || resource.Attributes().Len() == 0) {
		return user, nil, nil
	}

	defaultMetadata := map[string]any{}

	indexedKeys := map[string]bool{}
	if !indexAllAttrs {
		for _, name := range indexedAttrs {
			indexedKeys[name] = true
		}
	}

	annotationKeys, ok := attributes[awsxray.AWSXraySegmentAnnotationsAttribute]
	if ok && annotationKeys.Type() == pcommon.ValueTypeSlice {
		slice := annotationKeys.Slice()
		for i := 0; i < slice.Len(); i++ {
			value := slice.At(i)
			if value.Type() != pcommon.ValueTypeStr {
				continue
			}
			key := value.AsString()
			indexedKeys[key] = true
		}
		delete(attributes, awsxray.AWSXraySegmentAnnotationsAttribute)
	}

	if storeResource {
		resource.Attributes().Range(func(key string, value pcommon.Value) bool {
			key = "otel.resource." + key
			annoVal := annotationValue(value)
			indexed := indexAllAttrs || indexedKeys[key]
			if annoVal != nil && indexed {
				key = fixAnnotationKey(key)
				annotations[key] = annoVal
			} else {
				metaVal := value.AsRaw()
				if metaVal != nil {
					defaultMetadata[key] = metaVal
				}
			}
			return true
		})
	}

	if indexAllAttrs {
		for key, value := range attributes {
			key = fixAnnotationKey(key)
			annoVal := annotationValue(value)
			if annoVal != nil {
				annotations[key] = annoVal
			}
		}
	} else {
		for key, value := range attributes {
			switch {
			case indexedKeys[key]:
				key = fixAnnotationKey(key)
				annoVal := annotationValue(value)
				if annoVal != nil {
					annotations[key] = annoVal
				}
			case strings.HasPrefix(key, awsxray.AWSXraySegmentMetadataAttributePrefix) && value.Type() == pcommon.ValueTypeStr:
				namespace := strings.TrimPrefix(key, awsxray.AWSXraySegmentMetadataAttributePrefix)
				var metaVal map[string]any
				err := json.Unmarshal([]byte(value.Str()), &metaVal)
				switch {
				case err != nil:
					// if unable to unmarshal, keep the original key/value
					defaultMetadata[key] = value.Str()
				case strings.EqualFold(namespace, defaultMetadataNamespace):
					for k, v := range metaVal {
						defaultMetadata[k] = v
					}
				default:
					metadata[namespace] = metaVal
				}
			default:
				metaVal := value.AsRaw()
				if metaVal != nil {
					defaultMetadata[key] = metaVal
				}
			}
		}
	}

	if len(defaultMetadata) > 0 {
		metadata[defaultMetadataNamespace] = defaultMetadata
	}

	return user, annotations, metadata
}

func annotationValue(value pcommon.Value) any {
	switch value.Type() {
	case pcommon.ValueTypeStr:
		return value.Str()
	case pcommon.ValueTypeInt:
		return value.Int()
	case pcommon.ValueTypeDouble:
		return value.Double()
	case pcommon.ValueTypeBool:
		return value.Bool()
	}
	return nil
}

// fixSegmentName removes any invalid characters from the span name.  AWS X-Ray defines
// the list of valid characters here:
// https://docs.aws.amazon.com/xray/latest/devguide/xray-api-segmentdocuments.html
func fixSegmentName(name string) string {
	if reInvalidSpanCharacters.MatchString(name) {
		// only allocate for ReplaceAllString if we need to
		name = reInvalidSpanCharacters.ReplaceAllString(name, "")
	}

	if length := len(name); length > maxSegmentNameLength {
		name = name[0:maxSegmentNameLength]
	} else if length == 0 {
		name = defaultSegmentName
	}

	return name
}

// fixAnnotationKey removes any invalid characters from the annotaiton key.  AWS X-Ray defines
// the list of valid characters here:
// https://docs.aws.amazon.com/xray/latest/devguide/xray-api-segmentdocuments.html
func fixAnnotationKey(key string) string {
	return strings.Map(func(r rune) rune {
		switch {
		case '0' <= r && r <= '9':
			fallthrough
		case 'A' <= r && r <= 'Z':
			fallthrough
		case 'a' <= r && r <= 'z':
			fallthrough
		case remoteXrayExporterDotConverter.IsEnabled() && r == '.':
			return r
		default:
			return '_'
		}
	}, key)
}

func trimAwsSdkPrefix(name string, span ptrace.Span) string {
<<<<<<< HEAD
	if isAwsSdkSpan(span) {
		if strings.HasPrefix(name, "AWS.SDK.") {
			return strings.TrimPrefix(name, "AWS.SDK.")
		} else if strings.HasPrefix(name, "AWS::") {
			return strings.TrimPrefix(name, "AWS::")
		}
=======
	if isAwsSdkSpan(span) && strings.HasPrefix(name, "AWS.SDK.") {
		return strings.TrimPrefix(name, "AWS.SDK.")
>>>>>>> 6dd3baea
	}
	return name
}<|MERGE_RESOLUTION|>--- conflicted
+++ resolved
@@ -121,11 +121,7 @@
 		span.Kind() != ptrace.SpanKindInternal
 }
 
-<<<<<<< HEAD
-// IsLocalRoot We will move to using isRemote once the collector supports deserializing it. Until then, we will rely on aws.span.kind.
-=======
 // isLocalRoot - we will move to using isRemote once the collector supports deserializing it. Until then, we will rely on aws.span.kind.
->>>>>>> 6dd3baea
 func isLocalRoot(span ptrace.Span) bool {
 	if myAwsSpanKind, ok := span.Attributes().Get(awsSpanKind); ok {
 		return localRoot == myAwsSpanKind.Str()
@@ -371,22 +367,11 @@
 
 	// support x-ray specific service name attributes as segment name if it exists
 	if span.Kind() == ptrace.SpanKindServer {
-<<<<<<< HEAD
-=======
 		if localServiceName, ok := attributes.Get(awsLocalService); ok {
 			name = localServiceName.Str()
 		}
 	}
 
-	myAwsSpanKind, _ := span.Attributes().Get(awsSpanKind)
-	if span.Kind() == ptrace.SpanKindInternal && myAwsSpanKind.Str() == localRoot {
->>>>>>> 6dd3baea
-		if localServiceName, ok := attributes.Get(awsLocalService); ok {
-			name = localServiceName.Str()
-		}
-	}
-
-<<<<<<< HEAD
 	myAwsSpanKind, _ := span.Attributes().Get(awsSpanKind)
 	if span.Kind() == ptrace.SpanKindInternal && myAwsSpanKind.Str() == localRoot {
 		if localServiceName, ok := attributes.Get(awsLocalService); ok {
@@ -394,8 +379,6 @@
 		}
 	}
 
-=======
->>>>>>> 6dd3baea
 	if span.Kind() == ptrace.SpanKindClient || span.Kind() == ptrace.SpanKindProducer || span.Kind() == ptrace.SpanKindConsumer {
 		if remoteServiceName, ok := attributes.Get(awsRemoteService); ok {
 			name = remoteServiceName.Str()
@@ -787,17 +770,12 @@
 }
 
 func trimAwsSdkPrefix(name string, span ptrace.Span) string {
-<<<<<<< HEAD
 	if isAwsSdkSpan(span) {
 		if strings.HasPrefix(name, "AWS.SDK.") {
 			return strings.TrimPrefix(name, "AWS.SDK.")
 		} else if strings.HasPrefix(name, "AWS::") {
 			return strings.TrimPrefix(name, "AWS::")
 		}
-=======
-	if isAwsSdkSpan(span) && strings.HasPrefix(name, "AWS.SDK.") {
-		return strings.TrimPrefix(name, "AWS.SDK.")
->>>>>>> 6dd3baea
 	}
 	return name
 }