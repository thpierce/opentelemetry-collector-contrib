// Copyright The OpenTelemetry Authors
// Portions of this file Copyright 2018-2018 Amazon.com, Inc. or its affiliates. All Rights Reserved.
// SPDX-License-Identifier: Apache-2.0

package awsutil // import "github.com/open-telemetry/opentelemetry-collector-contrib/internal/aws/awsutil"

import (
	"crypto/tls"
	"crypto/x509"
	"errors"
	"net/http"
	"net/url"
	"os"
	"time"

	override "github.com/amazon-contributing/opentelemetry-collector-contrib/override/aws"
	"github.com/aws/aws-sdk-go/aws"
	"github.com/aws/aws-sdk-go/aws/awserr"
	"github.com/aws/aws-sdk-go/aws/client"
	"github.com/aws/aws-sdk-go/aws/credentials"
	"github.com/aws/aws-sdk-go/aws/credentials/ec2rolecreds"
	"github.com/aws/aws-sdk-go/aws/credentials/stscreds"
	"github.com/aws/aws-sdk-go/aws/ec2metadata"
	"github.com/aws/aws-sdk-go/aws/endpoints"
	"github.com/aws/aws-sdk-go/aws/session"
	"github.com/aws/aws-sdk-go/service/sts"
	"go.uber.org/zap"
	"golang.org/x/net/http2"
)

type ConnAttr interface {
	newAWSSession(logger *zap.Logger, cfg *AWSSessionSettings, region string) (*session.Session, error)
	getEC2Region(s *session.Session, imdsRetries int) (string, error)
}

// Conn implements connAttr interface.
type Conn struct{}

type stsCredentialProvider struct {
	regional, partitional, fallbackProvider *stscreds.AssumeRoleProvider
}

func (s *stsCredentialProvider) IsExpired() bool {
	if s.fallbackProvider != nil {
		return s.fallbackProvider.IsExpired()
	}
	return s.regional.IsExpired()
}

func (s *stsCredentialProvider) Retrieve() (credentials.Value, error) {
	if s.fallbackProvider != nil {
		return s.fallbackProvider.Retrieve()
	}

	v, err := s.regional.Retrieve()

	if err != nil {
		var aerr awserr.Error
		if errors.As(err, &aerr) && aerr.Code() == sts.ErrCodeRegionDisabledException {
			s.fallbackProvider = s.partitional
			return s.partitional.Retrieve()
		}
	}

	return v, err
}

func (c *Conn) getEC2Region(s *session.Session, imdsRetries int) (string, error) {
	region, err := ec2metadata.New(s, &aws.Config{
		Retryer:                   override.NewIMDSRetryer(imdsRetries),
		EC2MetadataEnableFallback: aws.Bool(false),
	}).Region()
	if err == nil {
		return region, err
	}
	return ec2metadata.New(s, &aws.Config{}).Region()
}

// AWS STS endpoint constants
const (
	STSEndpointPrefix         = "https://sts."
	STSEndpointSuffix         = ".amazonaws.com"
	STSAwsCnPartitionIDSuffix = ".amazonaws.com.cn" // AWS China partition.
	bjsPartition              = "aws-cn"
	pdtPartition              = "aws-us-gov"
	lckPartition              = "aws-iso-b"
	dcaPartition              = "aws-iso"
	classicFallbackRegion     = "us-east-1"
	bjsFallbackRegion         = "cn-north-1"
	pdtFallbackRegion         = "us-gov-west-1"
	lckFallbackRegion         = "us-isob-east-1"
	dcaFallbackRegion         = "us-iso-east-1"
)

// newHTTPClient returns new HTTP client instance with provided configuration.
func newHTTPClient(logger *zap.Logger, maxIdle int, requestTimeout int, noVerify bool,
<<<<<<< HEAD
	proxyAddress string, certificateFilePath string) (*http.Client, error) {
=======
	proxyAddress string,
) (*http.Client, error) {
>>>>>>> a4900832
	logger.Debug("Using proxy address: ",
		zap.String("proxyAddr", proxyAddress),
	)
	rootCA, certPoolError := loadCertPool(certificateFilePath)
	if certificateFilePath != "" && certPoolError != nil {
		logger.Warn("could not create root ca from", zap.String("file", certificateFilePath), zap.Error(certPoolError))
	}
	tlsConfig := &tls.Config{
		RootCAs:            rootCA,
		InsecureSkipVerify: noVerify,
	}

	finalProxyAddress := getProxyAddress(proxyAddress)
	proxyURL, err := getProxyURL(finalProxyAddress)
	if err != nil {
		logger.Error("unable to obtain proxy URL", zap.Error(err))
		return nil, err
	}
	transport := &http.Transport{
		MaxIdleConnsPerHost: maxIdle,
		TLSClientConfig:     tlsConfig,
		Proxy:               http.ProxyURL(proxyURL),
	}

	// is not enabled by default as we configure TLSClientConfig for supporting SSL to data plane.
	// http2.ConfigureTransport will setup transport layer to use HTTP2
	if err = http2.ConfigureTransport(transport); err != nil {
		logger.Error("unable to configure http2 transport", zap.Error(err))
		return nil, err
	}

	http := &http.Client{
		Transport: transport,
		Timeout:   time.Second * time.Duration(requestTimeout),
	}
	return http, err
}

func loadCertPool(bundleFile string) (*x509.CertPool, error) {
	bundleBytes, err := os.ReadFile(bundleFile)
	if err != nil {
		return nil, err
	}

	p := x509.NewCertPool()
	if !p.AppendCertsFromPEM(bundleBytes) {
		return nil, errors.New("unable to append certs")
	}

	return p, nil
}

func getProxyAddress(proxyAddress string) string {
	var finalProxyAddress string
	switch {
	case proxyAddress != "":
		finalProxyAddress = proxyAddress

	case proxyAddress == "" && os.Getenv("HTTPS_PROXY") != "":
		finalProxyAddress = os.Getenv("HTTPS_PROXY")
	default:
		finalProxyAddress = ""
	}
	return finalProxyAddress
}

func getProxyURL(finalProxyAddress string) (*url.URL, error) {
	var proxyURL *url.URL
	var err error
	if finalProxyAddress != "" {
		proxyURL, err = url.Parse(finalProxyAddress)
	} else {
		proxyURL = nil
		err = nil
	}
	return proxyURL, err
}

// GetAWSConfigSession returns AWS config and session instances.
func GetAWSConfigSession(logger *zap.Logger, cn ConnAttr, cfg *AWSSessionSettings) (*aws.Config, *session.Session, error) {
	var s *session.Session
	var err error
	var awsRegion string
	http, err := newHTTPClient(logger, cfg.NumberOfWorkers, cfg.RequestTimeoutSeconds, cfg.NoVerifySSL, cfg.ProxyAddress, cfg.CertificateFilePath)
	if err != nil {
		logger.Error("unable to obtain proxy URL", zap.Error(err))
		return nil, nil, err
	}
	regionEnv := os.Getenv("AWS_REGION")

	switch {
	case cfg.Region == "" && regionEnv != "":
		awsRegion = regionEnv
		logger.Debug("Fetch region from environment variables", zap.String("region", awsRegion))
	case cfg.Region != "":
		awsRegion = cfg.Region
		logger.Debug("Fetch region from commandline/config file", zap.String("region", awsRegion))
	case !cfg.LocalMode:
		var es *session.Session
		es, err = GetDefaultSession(logger, cfg)
		if err != nil {
			logger.Error("Unable to retrieve default session", zap.Error(err))
		} else {
			awsRegion, err = cn.getEC2Region(es, cfg.IMDSRetries)
			if err != nil {
				logger.Error("Unable to retrieve the region from the EC2 instance", zap.Error(err))
			} else {
				logger.Debug("Fetch region from ec2 metadata", zap.String("region", awsRegion))
			}
		}
	}

	if awsRegion == "" {
		msg := "Cannot fetch region variable from config file, environment variables and ec2 metadata."
		logger.Error(msg)
		return nil, nil, awserr.New("NoAwsRegion", msg, nil)
	}
	s, err = cn.newAWSSession(logger, cfg, awsRegion)
	if err != nil {
		return nil, nil, err
	}

	config := &aws.Config{
		Region:                        aws.String(awsRegion),
		DisableParamValidation:        aws.Bool(true),
		MaxRetries:                    aws.Int(cfg.MaxRetries),
		Endpoint:                      aws.String(cfg.Endpoint),
		HTTPClient:                    http,
		CredentialsChainVerboseErrors: aws.Bool(true),
	}
	return config, s, nil
}

// ProxyServerTransport configures HTTP transport for TCP Proxy Server.
func ProxyServerTransport(logger *zap.Logger, config *AWSSessionSettings) (*http.Transport, error) {
	tls := &tls.Config{
		InsecureSkipVerify: config.NoVerifySSL,
	}

	proxyAddr := getProxyAddress(config.ProxyAddress)
	proxyURL, err := getProxyURL(proxyAddr)
	if err != nil {
		logger.Error("unable to obtain proxy URL", zap.Error(err))
		return nil, err
	}

	// Connection timeout in seconds
	idleConnTimeout := time.Duration(config.RequestTimeoutSeconds) * time.Second

	transport := &http.Transport{
		MaxIdleConns:        config.NumberOfWorkers,
		MaxIdleConnsPerHost: config.NumberOfWorkers,
		IdleConnTimeout:     idleConnTimeout,
		Proxy:               http.ProxyURL(proxyURL),
		TLSClientConfig:     tls,

		// If not disabled the transport will add a gzip encoding header
		// to requests with no `accept-encoding` header value. The header
		// is added after we sign the request which invalidates the
		// signature.
		DisableCompression: true,
	}

	return transport, nil
}

func (c *Conn) newAWSSession(logger *zap.Logger, cfg *AWSSessionSettings, region string) (*session.Session, error) {
	var s *session.Session
	var err error
	if cfg.RoleARN == "" {
		s, err = GetDefaultSession(logger, cfg)
		if err != nil {
			return s, err
		}
	} else {
		s, err = GetDefaultSession(logger, cfg)
		if err != nil {
			logger.Warn("could not get default session before trying to get role sts", zap.Error(err))
			return nil, err
		}
		stsCreds := newStsCredentials(s, cfg.RoleARN, region)

		s, err = session.NewSession(&aws.Config{
			Credentials: stsCreds,
		})
		if err != nil {
			logger.Error("Error in creating session object : ", zap.Error(err))
			return s, err
		}
	}
	return s, nil
}

// getSTSCreds gets STS credentials from regional endpoint. ErrCodeRegionDisabledException is received if the
// STS regional endpoint is disabled. In this case STS credentials are fetched from STS primary regional endpoint
// in the respective AWS partition.
func getSTSCreds(logger *zap.Logger, region string, cfg *AWSSessionSettings) (*credentials.Credentials, error) {
	t, err := GetDefaultSession(logger, cfg)
	if err != nil {
		return nil, err
	}

	stsCred := getSTSCredsFromRegionEndpoint(logger, t, region, cfg.RoleARN)
	// Make explicit call to fetch credentials.
	_, err = stsCred.Get()
	if err != nil {
		var awsErr awserr.Error
		if errors.As(err, &awsErr) {
			err = nil

			if awsErr.Code() == sts.ErrCodeRegionDisabledException {
				logger.Error("Region ", zap.String("region", region), zap.Error(awsErr))
				stsCred = getSTSCredsFromPrimaryRegionEndpoint(logger, t, cfg.RoleARN, region)
			}
		}
	}
	return stsCred, err
}

// getSTSCredsFromRegionEndpoint fetches STS credentials for provided roleARN from regional endpoint.
// AWS STS recommends that you provide both the Region and endpoint when you make calls to a Regional endpoint.
// Reference: https://docs.aws.amazon.com/IAM/latest/UserGuide/id_credentials_temp_enable-regions.html#id_credentials_temp_enable-regions_writing_code
func getSTSCredsFromRegionEndpoint(logger *zap.Logger, sess *session.Session, region string,
	roleArn string,
) *credentials.Credentials {
	regionalEndpoint := getSTSRegionalEndpoint(region)
	// if regionalEndpoint is "", the STS endpoint is Global endpoint for classic regions except ap-east-1 - (HKG)
	// for other opt-in regions, region value will create STS regional endpoint.
	// This will be only in the case, if provided region is not present in aws_regions.go
	c := &aws.Config{Region: aws.String(region), Endpoint: &regionalEndpoint}
	st := sts.New(sess, c)
	logger.Info("STS Endpoint ", zap.String("endpoint", st.Endpoint))
	return stscreds.NewCredentialsWithClient(st, roleArn)
}

// getSTSCredsFromPrimaryRegionEndpoint fetches STS credentials for provided roleARN from primary region endpoint in
// the respective partition.
func getSTSCredsFromPrimaryRegionEndpoint(logger *zap.Logger, t *session.Session, roleArn string,
	region string,
) *credentials.Credentials {
	logger.Info("Credentials for provided RoleARN being fetched from STS primary region endpoint.")
	partitionID := getPartition(region)
	switch partitionID {
	case endpoints.AwsPartitionID:
		return getSTSCredsFromRegionEndpoint(logger, t, endpoints.UsEast1RegionID, roleArn)
	case endpoints.AwsCnPartitionID:
		return getSTSCredsFromRegionEndpoint(logger, t, endpoints.CnNorth1RegionID, roleArn)
	case endpoints.AwsUsGovPartitionID:
		return getSTSCredsFromRegionEndpoint(logger, t, endpoints.UsGovWest1RegionID, roleArn)
	}

	return nil
}

func getSTSRegionalEndpoint(r string) string {
	p := getPartition(r)

	var e string
	if p == endpoints.AwsPartitionID || p == endpoints.AwsUsGovPartitionID {
		e = STSEndpointPrefix + r + STSEndpointSuffix
	} else if p == endpoints.AwsCnPartitionID {
		e = STSEndpointPrefix + r + STSAwsCnPartitionIDSuffix
	}
	return e
}

func GetDefaultSession(logger *zap.Logger, cfg *AWSSessionSettings) (*session.Session, error) {
	cfgFiles := getFallbackSharedConfigFiles(backwardsCompatibleUserHomeDir)
	logger.Debug("Fallback shared config file(s)", zap.Strings("files", cfgFiles))
	awsConfig := aws.Config{
		Credentials: getRootCredentials(cfg),
	}
	result, serr := session.NewSessionWithOptions(session.Options{
		Config:            awsConfig,
		SharedConfigFiles: cfgFiles,
	})
	if serr != nil {
		logger.Error("Error in creating session object waiting 15 seconds", zap.Error(serr))
		time.Sleep(15 * time.Second)
		result, serr = session.NewSessionWithOptions(session.Options{
			Config:            awsConfig,
			SharedConfigFiles: cfgFiles,
		})
		if serr != nil {
			logger.Error("Retry failed for creating credential sessions", zap.Error(serr))
			return result, serr
		}
	}
	cred, err := result.Config.Credentials.Get()
	if err != nil {
		logger.Error("Failed to get credential from session", zap.Error(err))
	} else {
		logger.Debug("Using credential from session", zap.String("access-key", cred.AccessKeyID), zap.String("provider", cred.ProviderName))
	}
	if cred.ProviderName == ec2rolecreds.ProviderName {
		var found []string
		cfgFiles = getFallbackSharedConfigFiles(currentUserHomeDir)
		for _, cfgFile := range cfgFiles {
			if _, err = os.Stat(cfgFile); err == nil {
				found = append(found, cfgFile)
			}
		}
		if len(found) > 0 {
			logger.Warn("Unused shared config file(s) found.", zap.Strings("files", found))
		}
	}
	return result, serr
}

func getRootCredentials(cfg *AWSSessionSettings) *credentials.Credentials {
	credentialProviderChain := getCredentialProviderChain(cfg)
	for i := 0; i < len(credentialProviderChain); i++ {
		if credentialProviderChain[i] != nil {
			return credentials.NewCredentials(credentialProviderChain[i])
		}
	}
	return nil
}

// getPartition return AWS Partition for the provided region.
func getPartition(region string) string {
	p, _ := endpoints.PartitionForRegion(endpoints.DefaultPartitions(), region)
	return p.ID()
}

// order
// 1. override creds providers
// 2. shared creds file
// 3. shared profile
// explicit keys do not make sense in this context since contrib does not take in explicit keys
// and cwa does not provide explicit keys to config but come from these methods of getting creds
// @TODO make this more upstream friendly working in the future
func getCredentialProviderChain(cfg *AWSSessionSettings) []credentials.Provider {
	overrideCredProviders := override.GetCredentialsChainOverride().GetCredentialsChain()
	var credProviders []credentials.Provider
	for _, provider := range overrideCredProviders {
		for _, file := range cfg.SharedCredentialsFile {
			credProviders = append(credProviders, provider(file))
		}
	}
	if cfg.Profile != "" || len(cfg.SharedCredentialsFile) > 0 {
		if len(cfg.SharedCredentialsFile) == 0 {
			credProviders = append(credProviders, &RefreshableSharedCredentialsProvider{
				sharedCredentialsProvider: &credentials.SharedCredentialsProvider{
					Filename: "",
					Profile:  cfg.Profile,
				},
			})
		}
		for _, file := range cfg.SharedCredentialsFile {
			credProviders = append(credProviders, &RefreshableSharedCredentialsProvider{
				sharedCredentialsProvider: &credentials.SharedCredentialsProvider{
					Filename: file,
					Profile:  cfg.Profile,
				},
			})
		}
	}
	return credProviders
}

func newStsCredentials(c client.ConfigProvider, roleARN string, region string) *credentials.Credentials {
	regional := &stscreds.AssumeRoleProvider{
		Client: sts.New(c, &aws.Config{
			Region:              aws.String(region),
			STSRegionalEndpoint: endpoints.RegionalSTSEndpoint,
			HTTPClient:          &http.Client{Timeout: 1 * time.Minute},
		}),
		RoleARN:  roleARN,
		Duration: stscreds.DefaultDuration,
	}

	fallbackRegion := getFallbackRegion(region)

	partitional := &stscreds.AssumeRoleProvider{
		Client: sts.New(c, &aws.Config{
			Region:              aws.String(fallbackRegion),
			Endpoint:            aws.String(getFallbackEndpoint(fallbackRegion)),
			STSRegionalEndpoint: endpoints.RegionalSTSEndpoint,
			HTTPClient:          &http.Client{Timeout: 1 * time.Minute},
		}),
		RoleARN:  roleARN,
		Duration: stscreds.DefaultDuration,
	}

	return credentials.NewCredentials(&stsCredentialProvider{regional: regional, partitional: partitional})
}

func getFallbackRegion(region string) string {
	partition := getEndpointPartition(region)
	switch partition.ID() {
	case bjsPartition:
		return bjsFallbackRegion
	case pdtPartition:
		return pdtFallbackRegion
	case dcaPartition:
		return dcaFallbackRegion
	case lckPartition:
		return lckFallbackRegion
	default:
		return classicFallbackRegion
	}
}

func getEndpointPartition(region string) endpoints.Partition {
	partition, _ := endpoints.PartitionForRegion(endpoints.DefaultPartitions(), region)
	return partition
}

func getFallbackEndpoint(region string) string {
	partition := getEndpointPartition(region)
	endpoint, _ := partition.EndpointFor("sts", region)
	return endpoint.URL
}<|MERGE_RESOLUTION|>--- conflicted
+++ resolved
@@ -94,12 +94,8 @@
 
 // newHTTPClient returns new HTTP client instance with provided configuration.
 func newHTTPClient(logger *zap.Logger, maxIdle int, requestTimeout int, noVerify bool,
-<<<<<<< HEAD
-	proxyAddress string, certificateFilePath string) (*http.Client, error) {
-=======
-	proxyAddress string,
+	proxyAddress string, certificateFilePath string,
 ) (*http.Client, error) {
->>>>>>> a4900832
 	logger.Debug("Using proxy address: ",
 		zap.String("proxyAddr", proxyAddress),
 	)
