--- conflicted
+++ resolved
@@ -269,13 +269,7 @@
 
 // SpanLinkData provides the shape for unmarshalling the span links in the span link field.
 type SpanLinkData struct {
-<<<<<<< HEAD
-	TraceID    *string                `json:"trace_id"`
-	SpanID     *string                `json:"id"`
-	Attributes map[string]interface{} `json:"attributes,omitempty"`
-=======
 	TraceID    *string        `json:"trace_id"`
 	SpanID     *string        `json:"id"`
 	Attributes map[string]any `json:"attributes,omitempty"`
->>>>>>> 592374af
 }